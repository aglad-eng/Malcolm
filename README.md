# Malcolm

![](./docs/images/logo/Malcolm_banner.png)

[Malcolm](https://github.com/idaholab/Malcolm) is a powerful network traffic analysis tool suite designed with the following goals in mind:

* **Easy to use** – Malcolm accepts network traffic data in the form of full packet capture (PCAP) files and Zeek (formerly Bro) logs. These artifacts can be uploaded via a simple browser-based interface or captured live and forwarded to Malcolm using lightweight forwarders. In either case, the data is automatically normalized, enriched, and correlated for analysis.
* **Powerful traffic analysis** – Visibility into network communications is provided through two intuitive interfaces: Kibana, a flexible data visualization plugin with dozens of prebuilt dashboards providing an at-a-glance overview of network protocols; and Moloch, a powerful tool for finding and identifying the network sessions comprising suspected security incidents.
* **Streamlined deployment** – Malcolm operates as a cluster of Docker containers, isolated sandboxes which each serve a dedicated function of the system. This Docker-based deployment model, combined with a few simple scripts for setup and run-time management, makes Malcolm suitable to be deployed quickly across a variety of platforms and use cases, whether it be for long-term deployment on a Linux server in a security operations center (SOC) or for incident response on a Macbook for an individual engagement.
* **Secure communications** – All communications with Malcolm, both from the user interface and from remote log forwarders, are secured with industry standard encryption protocols.
* **Permissive license** – Malcolm is comprised of several widely used open source tools, making it an attractive alternative to security solutions requiring paid licenses.
* **Expanding control systems visibility** – While Malcolm is great for general-purpose network traffic analysis, its creators see a particular need in the community for tools providing insight into protocols used in industrial control systems (ICS) environments. Ongoing Malcolm development will aim to provide additional parsers for common ICS protocols.

Although all of the open source tools which make up Malcolm are already available and in general use, Malcolm provides a framework of interconnectivity which makes it greater than the sum of its parts. And while there are many other network traffic analysis solutions out there, ranging from complete Linux distributions like Security Onion to licensed products like Splunk Enterprise Security, the creators of Malcolm feel its easy deployment and robust combination of tools fill a void in the network security space that will make network traffic analysis accessible to many in both the public and private sectors as well as individual enthusiasts.

In short, Malcolm provides an easily deployable network analysis tool suite for full packet capture artifacts (PCAP files) and Zeek logs. While Internet access is required to build it, it is not required at runtime.

## <a name="TableOfContents"></a>Table of Contents

* [Quick start](#QuickStart)
* [Overview](#Overview)
* [Components](#Components)
* [Supported Protocols](#Protocols)
* [Development](#Development)
    * [Building from source](#Build)
* [Pre-Packaged installation files](#Packager)
* [Preparing your system](#Preparing)
    * [Recommended system requirements](#SystemRequirements)
    * [System configuration and tuning](#ConfigAndTuning)
        * [`docker-compose.yml` parameters](#DockerComposeYml)
        * [Linux host system configuration](#HostSystemConfigLinux)
        * [macOS host system configuration](#HostSystemConfigMac)
        * [Windows host system configuration](#HostSystemConfigWindows)
* [Running Malcolm](#Running)
    * [Configure authentication](#AuthSetup)
        * [Local account management](#AuthBasicAccountManagement)
        * [Lightweight Directory Access Protocol (LDAP) authentication](#AuthLDAP)
            - [LDAP connection security](#AuthLDAPSecurity)
    * [Starting Malcolm](#Starting)
    * [Stopping and restarting Malcolm](#StopAndRestart)
    * [Clearing Malcolm's data](#Wipe)
* [Capture file and log archive upload](#Upload)
    - [Tagging](#Tagging)
    - [Processing uploaded PCAPs with Zeek](#UploadPCAPZeek)
* [Live analysis](#LiveAnalysis)
    * [Capturing traffic on local network interfaces](#LocalPCAP)
    * [Using a network sensor appliance](#Hedgehog)
    * [Manually forwarding Zeek logs from an external source](#ZeekForward)
* [Moloch](#Moloch)
    * [Zeek log integration](#MolochZeek)
        - [Correlating Zeek logs and Moloch sessions](#ZeekMolochFlowCorrelation)
    * [Help](#MolochHelp)
    * [Sessions](#MolochSessions)
        * [PCAP Export](#MolochPCAPExport)
    * [SPIView](#MolochSPIView)
    * [SPIGraph](#MolochSPIGraph)
    * [Connections](#MolochConnections)
    * [Hunt](#MolochHunt)
    * [Statistics](#MolochStats)
    * [Settings](#MolochSettings)
* [Kibana](#Kibana)
    * [Discover](#Discover)
        - [Screenshots](#DiscoverGallery)
    * [Visualizations and dashboards](#KibanaVisualizations)
        - [Prebuilt visualizations and dashboards](#PrebuiltVisualizations)
            - [Screenshots](#PrebuiltVisualizationsGallery)
        - [Building your own visualizations and dashboards](#BuildDashboard)
            + [Screenshots](#NewVisualizationsGallery)
* [Search Queries in Moloch and Kibana](#SearchCheatSheet)
* [Other Malcolm features](#MalcolmFeatures)
    - [Automatic file extraction and scanning](#ZeekFileExtraction)
    - [Automatic host and subnet name assignment](#HostAndSubnetNaming)
        + [IP/MAC address to hostname mapping via `host-map.txt`](#HostNaming)
        + [CIDR subnet to network segment name mapping via `cidr-map.txt`](#SegmentNaming)
        + [Defining hostname and CIDR subnet names interface](#NameMapUI)
        + [Applying mapping changes](#ApplyMapping)
    - [Elasticsearch index curation](#Curator)
* [Malcolm installer ISO](#ISO)
    * [Installation](#ISOInstallation)
    * [Generating the ISO](#ISOBuild)
    * [Setup](#ISOSetup)
    * [Time synchronization](#ConfigTime)
    * [Hardening](#Hardening)
        * [STIG compliance exceptions](#STIGExceptions)
        * [CIS benchmark compliance exceptions](#CISExceptions)
* [Known issues](#Issues)
* [Installation example using Ubuntu 18.04 LTS](#InstallationExample)
* [Copyright](#Footer)

## <a name="QuickStart"></a>Quick start

### Getting Malcolm

For a `TL;DR` example of downloading, configuring, and running Malcolm on a Linux platform, see [Installation example using Ubuntu 18.04 LTS](#InstallationExample).

#### Source code

The files required to build and run Malcolm are available on the [Idaho National Lab's GitHub page](https://github.com/idaholab/Malcolm/tree/master). Malcolm's source code is released under the terms of a permissive open source software license (see see `License.txt` for the terms of its release).

#### Building Malcolm from scratch

The `build.sh` script can build Malcolm's Docker images from scratch. See [Building from source](#Build) for more information.

#### Pull Malcolm's Docker images

Malcolm's Docker images are periodically built and hosted on [Docker Hub](https://hub.docker.com/u/malcolmnetsec). If you already have [Docker](https://www.docker.com/) and [Docker Compose](https://docs.docker.com/compose/), these prebuilt images can be pulled by navigating into the Malcolm directory (containing the `docker-compose.yml` file) and running `docker-compose pull` like this:
```
$ docker-compose pull
Pulling curator         ... done
Pulling elastalert      ... done
Pulling elasticsearch   ... done
Pulling file-monitor    ... done
Pulling filebeat        ... done
Pulling freq            ... done
Pulling htadmin         ... done
Pulling kibana          ... done
Pulling logstash        ... done
Pulling moloch          ... done
Pulling name-map-ui     ... done
Pulling nginx-proxy     ... done
Pulling pcap-capture    ... done
Pulling pcap-monitor    ... done
Pulling upload          ... done
Pulling zeek            ... done
```

You can then observe that the images have been retrieved by running `docker images`:
```
$ docker images
REPOSITORY                                          TAG                 IMAGE ID            CREATED             SIZE
<<<<<<< HEAD
malcolmnetsec/moloch                                2.1.0               xxxxxxxxxxxx        10 minutes ago      491MB
malcolmnetsec/logstash-oss                          2.1.0               xxxxxxxxxxxx        17 minutes ago      1.4GB
malcolmnetsec/zeek                                  2.1.0               xxxxxxxxxxxx        17 minutes ago      232MB
malcolmnetsec/file-upload                           2.1.0               xxxxxxxxxxxx        23 minutes ago      199MB
malcolmnetsec/pcap-capture                          2.1.0               xxxxxxxxxxxx        23 minutes ago      112MB
malcolmnetsec/file-monitor                          2.1.0               xxxxxxxxxxxx        25 minutes ago      369MB
malcolmnetsec/filebeat-oss                          2.1.0               xxxxxxxxxxxx        28 minutes ago      501MB
malcolmnetsec/kibana-oss                            2.1.0               xxxxxxxxxxxx        28 minutes ago      964MB
malcolmnetsec/pcap-monitor                          2.1.0               xxxxxxxxxxxx        28 minutes ago      156MB
malcolmnetsec/curator                               2.1.0               xxxxxxxxxxxx        29 minutes ago      240MB
malcolmnetsec/nginx-proxy                           2.1.0               xxxxxxxxxxxx        29 minutes ago      54.5MB
malcolmnetsec/elastalert                            2.1.0               xxxxxxxxxxxx        30 minutes ago      276MB
malcolmnetsec/htadmin                               2.1.0               xxxxxxxxxxxx        31 minutes ago      256MB
malcolmnetsec/freq                                  2.1.0               xxxxxxxxxxxx        32 minutes ago      188MB
malcolmnetsec/name-map-ui                           2.1.0               xxxxxxxxxxxx        35 minutes ago      20MB
=======
malcolmnetsec/moloch                                2.0.3               xxxxxxxxxxxx        10 minutes ago      491MB
malcolmnetsec/logstash-oss                          2.0.3               xxxxxxxxxxxx        17 minutes ago      1.4GB
malcolmnetsec/zeek                                  2.0.3               xxxxxxxxxxxx        17 minutes ago      232MB
malcolmnetsec/file-upload                           2.0.3               xxxxxxxxxxxx        23 minutes ago      199MB
malcolmnetsec/pcap-capture                          2.0.3               xxxxxxxxxxxx        23 minutes ago      112MB
malcolmnetsec/file-monitor                          2.0.3               xxxxxxxxxxxx        25 minutes ago      369MB
malcolmnetsec/filebeat-oss                          2.0.3               xxxxxxxxxxxx        28 minutes ago      501MB
malcolmnetsec/kibana-oss                            2.0.3               xxxxxxxxxxxx        28 minutes ago      964MB
malcolmnetsec/pcap-monitor                          2.0.3               xxxxxxxxxxxx        28 minutes ago      156MB
malcolmnetsec/curator                               2.0.3               xxxxxxxxxxxx        29 minutes ago      240MB
malcolmnetsec/nginx-proxy                           2.0.3               xxxxxxxxxxxx        29 minutes ago      54.5MB
malcolmnetsec/elastalert                            2.0.3               xxxxxxxxxxxx        30 minutes ago      276MB
malcolmnetsec/htadmin                               2.0.3               xxxxxxxxxxxx        31 minutes ago      256MB
malcolmnetsec/freq                                  2.0.3               xxxxxxxxxxxx        32 minutes ago      188MB
malcolmnetsec/name-map-ui                           2.0.3               xxxxxxxxxxxx        35 minutes ago      20MB
>>>>>>> 3eded783
docker.elastic.co/elasticsearch/elasticsearch-oss   7.6.2               xxxxxxxxxxxx        5 weeks ago         825MB
```

You must run [`auth_setup`](#AuthSetup) prior to running `docker-compose pull`. You should also ensure your system configuration and `docker-compose.yml` settings are tuned by running `./scripts/install.py` or `./scripts/install.py --configure` (see [System configuration and tuning](#ConfigAndTuning)).

#### Import from pre-packaged tarballs

Once built, the `malcolm_appliance_packager.sh` script can be used to create pre-packaged Malcolm tarballs for import on another machine. See [Pre-Packaged Installation Files](#Packager) for more information.

### Starting and stopping Malcolm

Use the scripts in the `scripts/` directory to start and stop Malcolm, view debug logs of a currently running
instance, wipe the database and restore Malcolm to a fresh state, etc.

### <a name="UserInterfaceURLs"></a>User interface

A few minutes after starting Malcolm (probably 5 to 10 minutes for Logstash to be completely up, depending on the system), the following services will be accessible:

* Moloch: [https://localhost:443](https://localhost:443)
* Kibana: [https://localhost/kibana/](https://localhost/kibana/) or [https://localhost:5601](https://localhost:5601)
* Capture File and Log Archive Upload (Web): [https://localhost/upload/](https://localhost/upload/) or [https://localhost:8443](https://localhost:8443)
* Capture File and Log Archive Upload (SFTP): `sftp://<username>@127.0.0.1:8022/files`
* [Host and Subnet Name Mapping](#HostAndSubnetNaming) Editor: [https://localhost/name-map-ui/](https://localhost/name-map-ui/)
* Account Management: [https://localhost:488](https://localhost:488)

## <a name="Overview"></a>Overview

![Malcolm Network Diagram](./docs/images/malcolm_network_diagram.png)

Malcolm processes network traffic data in the form of packet capture (PCAP) files or Zeek logs. A [sensor](#Hedgehog) (packet capture appliance) monitors network traffic mirrored to it over a SPAN port on a network switch or router, or using a network TAP device. [Zeek](https://www.zeek.org/index.html) logs and [Moloch](https://molo.ch/) sessions are generated containing important session metadata from the traffic observed, which are then securely forwarded to a Malcolm instance. Full PCAP files are optionally stored locally on the sensor device for examination later.

Malcolm parses the network session data and enriches it with additional lookups and mappings including GeoIP mapping, hardware manufacturer lookups from [organizationally unique identifiers (OUI)](http://standards-oui.ieee.org/oui/oui.txt) in MAC addresses, assigning names to [network segments](#SegmentNaming) and [hosts](#HostNaming) based on user-defined IP address and MAC mappings, performing [TLS fingerprinting](#https://engineering.salesforce.com/tls-fingerprinting-with-ja3-and-ja3s-247362855967), and many others.

The enriched data is stored in an [Elasticsearch](https://www.elastic.co/products/elasticsearch) document store in a format suitable for analysis through two intuitive interfaces: Kibana, a flexible data visualization plugin with dozens of prebuilt dashboards providing an at-a-glance overview of network protocols; and Moloch, a powerful tool for finding and identifying the network sessions comprising suspected security incidents. These tools can be accessed through a web browser from analyst workstations or for display in a security operations center (SOC). Logs can also optionally be forwarded on to another instance of Malcolm.

For smaller networks, use at home by network security enthusiasts, or in the field for incident response engagements, Malcolm can also easily be deployed locally on an ordinary consumer workstation or laptop. Malcolm can process local artifacts such as locally-generated Zeek logs, locally-captured PCAP files, and PCAP files collected offline without the use of a dedicated sensor appliance.

## <a name="Components"></a>Components

Malcolm leverages the following excellent open source tools, among others.

* [Moloch](https://molo.ch/) - for PCAP file processing, browsing, searching, analysis, and carving/exporting; Moloch itself consists of two parts:
    * [moloch-capture](https://github.com/aol/moloch/tree/master/capture) - a tool for traffic capture, as well as offline PCAP parsing and metadata insertion into Elasticsearch
    * [viewer](https://github.com/aol/moloch/tree/master/viewer) - a browser-based interface for data visualization
* [Elasticsearch](https://www.elastic.co/products/elasticsearch) - a search and analytics engine for indexing and querying network traffic session metadata 
* [Logstash](https://www.elastic.co/products/logstash) and [Filebeat](https://www.elastic.co/products/beats/filebeat) - for ingesting and parsing [Zeek](https://www.zeek.org/index.html) [Log Files](https://docs.zeek.org/en/stable/script-reference/log-files.html) and ingesting them into Elasticsearch in a format that Moloch understands and is able to understand in the same way it natively understands PCAP data
* [Kibana](https://www.elastic.co/products/kibana) - for creating additional ad-hoc visualizations and dashboards beyond that which is provided by Moloch Viewer
* [Zeek](https://www.zeek.org/index.html) - a network analysis framework and IDS
* [ClamAV](https://www.clamav.net/) - an antivirus engine for scanning files extracted by Zeek
* [CyberChef](https://github.com/gchq/CyberChef) - a "swiss-army knife" data conversion tool 
* [jQuery File Upload](https://github.com/blueimp/jQuery-File-Upload) - for uploading PCAP files and Zeek logs for processing
* [List.js](https://github.com/javve/list.js) - for the [host and subnet name mapping](#HostAndSubnetNaming) interface
* [Docker](https://www.docker.com/) and [Docker Compose](https://docs.docker.com/compose/) - for simple, reproducible deployment of the Malcolm appliance across environments and to coordinate communication between its various components
* [Nginx](https://nginx.org/) - for HTTPS and reverse proxying Malcolm components
* [nginx-auth-ldap](https://github.com/kvspb/nginx-auth-ldap) - an LDAP authentication module for nginx
* [ElastAlert](https://github.com/Yelp/elastalert) - an alerting framework for Elasticsearch. Specifically, the [BitSensor fork of ElastAlert](https://github.com/bitsensor/elastalert), its Docker configuration and its corresponding [Kibana plugin](https://github.com/bitsensor/elastalert-kibana-plugin) are used.
* [freq](https://github.com/MarkBaggett/freq) - a tool for calculating entropy of strings
* These third party Zeek plugins:
    * Amazon.com, Inc.'s [ICS protocol](https://github.com/amzn?q=zeek) analyzers
    * Andrew Klaus's [zeek-httpattacks](https://github.com/precurse/zeek-httpattacks) plugin for detecting noncompliant HTTP requests
    * Corelight's [bro-xor-exe](https://github.com/corelight/bro-xor-exe-plugin) plugin
    * Corelight's [community ID](https://github.com/corelight/zeek-community-id) flow hashing plugin
    * Cybera's [Sniffpass](https://github.com/cybera/zeek-sniffpass) plugin for detecting cleartext passwords in HTTP POST requests
    * J-Gras' [Zeek::AF_Packet](https://github.com/J-Gras/zeek-af_packet-plugin) plugin
    * Lexi Brent's [EternalSafety](https://github.com/lexibrent/zeek-EternalSafety) plugin
    * MITRE Cyber Analytics Repository's [Bro/Zeek ATT&CK-Based Analytics (BZAR)](https://github.com/mitre-attack/car/tree/master/implementations) script
    * Salesforce's [gQUIC](https://github.com/salesforce/GQUIC_Protocol_Analyzer) analyzer
    * Salesforce's [HASSH](https://github.com/salesforce/hassh) SSH fingerprinting plugin
    * Salesforce's [JA3](https://github.com/salesforce/ja3) TLS fingerprinting plugin
    * SoftwareConsultingEmporium's [Bro::LDAP](https://github.com/SoftwareConsultingEmporium/ldap-analyzer) analyzer
    * Johanna Amann's [CVE-2020-0601](https://github.com/0xxon/cve-2020-0601) ECC certificate validation plugin
* [GeoLite2](https://dev.maxmind.com/geoip/geoip2/geolite2/) - Malcolm includes GeoLite2 data created by [MaxMind](https://www.maxmind.com)

## <a name="Protocols"></a>Supported Protocols

Malcolm uses [Zeek](https://docs.zeek.org/en/stable/script-reference/proto-analyzers.html) and [Moloch](https://github.com/aol/moloch/tree/master/capture/parsers) to analyze network traffic. These tools provide varying degrees of visibility into traffic transmitted over the following network protocols:

| Traffic | Wiki | Organization/Specification | Moloch | Zeek |
|---|:---:|:---:|:---:|:---:|
|Internet layer|[🔗](https://en.wikipedia.org/wiki/Internet_layer)|[🔗](https://tools.ietf.org/html/rfc791)|[✓](https://github.com/aol/moloch/blob/master/capture/packet.c)|[✓](https://docs.zeek.org/en/stable/scripts/base/protocols/conn/main.zeek.html#type-Conn::Info)|
|Border Gateway Protocol (BGP)|[🔗](https://en.wikipedia.org/wiki/Border_Gateway_Protocol)|[🔗](https://tools.ietf.org/html/rfc2283)|[✓](https://github.com/aol/moloch/blob/master/capture/parsers/bgp.c)||
|Building Automation and Control (BACnet)|[🔗](https://en.wikipedia.org/wiki/BACnet)|[🔗](http://www.bacnet.org/)||[✓](https://github.com/amzn/zeek-plugin-bacnet/blob/master/scripts/main.zeek)|
|Distributed Computing Environment / Remote Procedure Calls (DCE/RPC)|[🔗](https://en.wikipedia.org/wiki/DCE/RPC)|[🔗](https://pubs.opengroup.org/onlinepubs/009629399/toc.pdf)||[✓](https://docs.zeek.org/en/stable/scripts/base/protocols/dce-rpc/main.zeek.html#type-DCE_RPC::Info)|
|Dynamic Host Configuration Protocol (DHCP)|[🔗](https://en.wikipedia.org/wiki/Dynamic_Host_Configuration_Protocol)|[🔗](https://tools.ietf.org/html/rfc2131)|[✓](https://github.com/aol/moloch/blob/master/capture/parsers/dhcp.c)|[✓](https://docs.zeek.org/en/stable/scripts/base/protocols/dhcp/main.zeek.html#type-DHCP::Info)|
|Distributed Network Protocol 3 (DNP3)|[🔗](https://en.wikipedia.org/wiki/DNP3)|[🔗](https://www.dnp.org)||[✓](https://docs.zeek.org/en/stable/scripts/base/protocols/dnp3/main.zeek.html#type-DNP3::Info)|
|Domain Name System (DNS)|[🔗](https://en.wikipedia.org/wiki/Domain_Name_System)|[🔗](https://tools.ietf.org/html/rfc1035)|[✓](https://github.com/aol/moloch/blob/master/capture/parsers/dns.c)|[✓](https://docs.zeek.org/en/stable/scripts/base/protocols/dns/main.zeek.html#type-DNS::Info)|
|EtherNet/IP / Common Industrial Protocol (CIP)|[🔗](https://en.wikipedia.org/wiki/EtherNet/IP) [🔗](https://en.wikipedia.org/wiki/Common_Industrial_Protocol)|[🔗](https://www.odva.org/Technology-Standards/EtherNet-IP/Overview)||[✓](https://github.com/amzn/zeek-plugin-enip/blob/master/scripts/main.zeek)|
|FTP (File Transfer Protocol)|[🔗](https://en.wikipedia.org/wiki/File_Transfer_Protocol)|[🔗](https://tools.ietf.org/html/rfc959)||[✓](https://docs.zeek.org/en/stable/scripts/base/protocols/ftp/info.zeek.html#type-FTP::Info)|
|Google Quick UDP Internet Connections (gQUIC)|[🔗](https://en.wikipedia.org/wiki/QUIC#Google_QUIC_(gQUIC))|[🔗](https://www.chromium.org/quic)|[✓](https://github.com/aol/moloch/blob/master/capture/parsers/quic.c)|[✓](https://github.com/salesforce/GQUIC_Protocol_Analyzer/blob/master/scripts/Salesforce/GQUIC/main.bro)|
|Hypertext Transfer Protocol (HTTP)|[🔗](https://en.wikipedia.org/wiki/Hypertext_Transfer_Protocol)|[🔗](https://tools.ietf.org/html/rfc7230)|[✓](https://github.com/aol/moloch/blob/master/capture/parsers/http.c)|[✓](https://docs.zeek.org/en/stable/scripts/base/protocols/http/main.zeek.html#type-HTTP::Info)|
|Internet Relay Chat (IRC)|[🔗](https://en.wikipedia.org/wiki/Internet_Relay_Chat)|[🔗](https://tools.ietf.org/html/rfc1459)|[✓](https://github.com/aol/moloch/blob/master/capture/parsers/irc.c)|[✓](https://docs.zeek.org/en/stable/scripts/base/protocols/irc/main.zeek.html#type-IRC::Info)|
|Kerberos|[🔗](https://en.wikipedia.org/wiki/Kerberos_(protocol))|[🔗](https://tools.ietf.org/html/rfc4120)|[✓](https://github.com/aol/moloch/blob/master/capture/parsers/krb5.c)|[✓](https://docs.zeek.org/en/stable/scripts/base/protocols/krb/main.zeek.html#type-KRB::Info)|
|Lightweight Directory Access Protocol (LDAP)|[🔗](https://en.wikipedia.org/wiki/Lightweight_Directory_Access_Protocol)|[🔗](https://tools.ietf.org/html/rfc4511)|[✓](https://github.com/aol/moloch/blob/master/capture/parsers/ldap.c)|[✓](https://github.com/SoftwareConsultingEmporium/ldap-analyzer/blob/master/scripts/main.bro)|
|Modbus|[🔗](https://en.wikipedia.org/wiki/Modbus)|[🔗](http://www.modbus.org/)||[✓](https://docs.zeek.org/en/stable/scripts/base/protocols/modbus/main.zeek.html#type-Modbus::Info)|
|MQ Telemetry Transport (MQTT)|[🔗](https://en.wikipedia.org/wiki/MQTT)|[🔗](https://mqtt.org/)||[✓](https://docs.zeek.org/en/stable/scripts/policy/protocols/mqtt/main.zeek.html)|
|MySQL|[🔗](https://en.wikipedia.org/wiki/MySQL)|[🔗](https://dev.mysql.com/doc/internals/en/client-server-protocol.html)|[✓](https://github.com/aol/moloch/blob/master/capture/parsers/mysql.c)|[✓](https://docs.zeek.org/en/stable/scripts/base/protocols/mysql/main.zeek.html#type-MySQL::Info)|
|NT Lan Manager (NTLM)|[🔗](https://en.wikipedia.org/wiki/NT_LAN_Manager)|[🔗](https://docs.microsoft.com/en-us/openspecs/windows_protocols/ms-nlmp/b38c36ed-2804-4868-a9ff-8dd3182128e4?redirectedfrom=MSDN)||[✓](https://docs.zeek.org/en/stable/scripts/base/protocols/ntlm/main.zeek.html#type-NTLM::Info)|
|Network Time Protocol (NTP)|[🔗](https://en.wikipedia.org/wiki/Network_Time_Protocol)|[🔗](http://www.ntp.org)||[✓](https://docs.zeek.org/en/latest/scripts/base/protocols/ntp/main.zeek.html#type-NTP::Info)|
|Oracle|[🔗](https://en.wikipedia.org/wiki/Oracle_Net_Services)|[🔗](https://docs.oracle.com/cd/E11882_01/network.112/e41945/layers.htm#NETAG004)|[✓](https://github.com/aol/moloch/blob/master/capture/parsers/oracle.c)||
|PostgreSQL|[🔗](https://en.wikipedia.org/wiki/PostgreSQL)|[🔗](https://www.postgresql.org/)|[✓](https://github.com/aol/moloch/blob/master/capture/parsers/postgresql.c)||
|Process Field Net (PROFINET)|[🔗](https://en.wikipedia.org/wiki/PROFINET)|[🔗](https://us.profinet.com/technology/profinet/)||[✓](https://github.com/amzn/zeek-plugin-profinet/blob/master/scripts/main.zeek)|
|Remote Authentication Dial-In User Service (RADIUS)|[🔗](https://en.wikipedia.org/wiki/RADIUS)|[🔗](https://tools.ietf.org/html/rfc2865)|[✓](https://github.com/aol/moloch/blob/master/capture/parsers/radius.c)|[✓](https://docs.zeek.org/en/stable/scripts/base/protocols/radius/main.zeek.html#type-RADIUS::Info)|
|Remote Desktop Protocol (RDP)|[🔗](https://en.wikipedia.org/wiki/Remote_Desktop_Protocol)|[🔗](https://docs.microsoft.com/en-us/windows/win32/termserv/remote-desktop-protocol?redirectedfrom=MSDN)||[✓](https://docs.zeek.org/en/stable/scripts/base/protocols/rdp/main.zeek.html#type-RDP::Info)|
|Remote Framebuffer (RFB)|[🔗](https://en.wikipedia.org/wiki/RFB_protocol)|[🔗](https://tools.ietf.org/html/rfc6143)||[✓](https://docs.zeek.org/en/stable/scripts/base/protocols/rfb/main.zeek.html#type-RFB::Info)|
|S7comm / Connection Oriented Transport Protocol (COTP)|[🔗](https://wiki.wireshark.org/S7comm) [🔗](https://wiki.wireshark.org/COTP)|[🔗](https://support.industry.siemens.com/cs/document/26483647/what-properties-advantages-and-special-features-does-the-s7-protocol-offer-?dti=0&lc=en-WW) [🔗](https://www.ietf.org/rfc/rfc0905.txt)||[✓](https://github.com/amzn/zeek-plugin-s7comm/blob/master/scripts/main.zeek)|
|Session Initiation Protocol (SIP)|[🔗](https://en.wikipedia.org/wiki/Session_Initiation_Protocol)|[🔗](https://tools.ietf.org/html/rfc3261)||[✓](https://docs.zeek.org/en/stable/scripts/base/protocols/sip/main.zeek.html#type-SIP::Info)|
|Server Message Block (SMB) / Common Internet File System (CIFS)|[🔗](https://en.wikipedia.org/wiki/Server_Message_Block)|[🔗](https://docs.microsoft.com/en-us/windows/win32/fileio/microsoft-smb-protocol-and-cifs-protocol-overview)|[✓](https://github.com/aol/moloch/blob/master/capture/parsers/smb.c)|[✓](https://docs.zeek.org/en/stable/scripts/base/protocols/smb/main.zeek.html)|
|Simple Mail Transfer Protocol|[🔗](https://en.wikipedia.org/wiki/Simple_Mail_Transfer_Protocol)|[🔗](https://tools.ietf.org/html/rfc5321)|[✓]()|[✓](https://docs.zeek.org/en/stable/scripts/base/protocols/smtp/main.zeek.html#type-SMTP::Info)|
|Simple Network Management Protocol|[🔗](https://en.wikipedia.org/wiki/Simple_Network_Management_Protocol)|[🔗](https://tools.ietf.org/html/rfc2578)|[✓](https://github.com/aol/moloch/blob/master/capture/parsers/smtp.c)|[✓](https://docs.zeek.org/en/stable/scripts/base/protocols/snmp/main.zeek.html#type-SNMP::Info)|
|SOCKS|[🔗](https://en.wikipedia.org/wiki/SOCKS)|[🔗](https://tools.ietf.org/html/rfc1928)|[✓](https://github.com/aol/moloch/blob/master/capture/parsers/socks.c)|[✓](https://docs.zeek.org/en/stable/scripts/base/protocols/socks/main.zeek.html#type-SOCKS::Info)|
|Secure Shell (SSH)|[🔗](https://en.wikipedia.org/wiki/Secure_Shell)|[🔗](https://tools.ietf.org/html/rfc4253)|[✓]()|[✓](https://docs.zeek.org/en/stable/scripts/base/protocols/ssh/main.zeek.html#type-SSH::Info)|
|Secure Sockets Layer (SSL) / Transport Layer Security (TLS)|[🔗](https://en.wikipedia.org/wiki/Transport_Layer_Security)|[🔗](https://tools.ietf.org/html/rfc5246)|[✓](https://github.com/aol/moloch/blob/master/capture/parsers/socks.c)|[✓](https://docs.zeek.org/en/stable/scripts/base/protocols/ssl/main.zeek.html#type-SSL::Info)|
|Syslog|[🔗](https://en.wikipedia.org/wiki/Syslog)|[🔗](https://tools.ietf.org/html/rfc5424)|[✓](https://github.com/aol/moloch/blob/master/capture/parsers/tls.c)|[✓](https://docs.zeek.org/en/stable/scripts/base/protocols/syslog/main.zeek.html#type-Syslog::Info)|
|Tabular Data Stream|[🔗](https://en.wikipedia.org/wiki/Tabular_Data_Stream)|[🔗](https://www.freetds.org/tds.html) [🔗](https://docs.microsoft.com/en-us/openspecs/windows_protocols/ms-tds/b46a581a-39de-4745-b076-ec4dbb7d13ec)|[✓](https://github.com/aol/moloch/blob/master/capture/parsers/tds.c)|[✓](https://github.com/amzn/zeek-plugin-tds/blob/master/scripts/main.zeek)|
|Telnet / remote shell (rsh) / remote login (rlogin)|[🔗](https://en.wikipedia.org/wiki/Telnet)[🔗](https://en.wikipedia.org/wiki/Berkeley_r-commands)|[🔗](https://tools.ietf.org/html/rfc854)[🔗](https://tools.ietf.org/html/rfc1282)|[✓](https://github.com/aol/moloch/blob/master/capture/parsers/misc.c#L336)|[✓](https://docs.zeek.org/en/current/scripts/base/bif/plugins/Zeek_Login.events.bif.zeek.html)|
|various tunnel protocols (e.g., GTP, GRE, Teredo, AYIYA, IP-in-IP, etc.)|[🔗](https://en.wikipedia.org/wiki/Tunneling_protocol)||[✓](https://github.com/aol/moloch/blob/master/capture/packet.c)|[✓](https://docs.zeek.org/en/stable/scripts/base/frameworks/tunnels/main.zeek.html#type-Tunnel::Info)|

Additionally, Zeek is able to detect and, where possible, log the type, vendor and version of [various](https://docs.zeek.org/en/stable/scripts/base/frameworks/software/main.zeek.html#type-Software::Type) other [software protocols](https://en.wikipedia.org/wiki/Application_layer).

As part of its network traffic analysis, Zeek can extract and analyze files transferred across the protocols it understands. In addition to generating logs for transferred files, deeper analysis is done into the following file types:

* [Portable executable](https://docs.zeek.org/en/stable/scripts/base/files/pe/main.zeek.html#type-PE::Info) files
* [X.509](https://docs.zeek.org/en/stable/scripts/base/files/x509/main.zeek.html#type-X509::Info) certificates

See [automatic file extraction and scanning](#ZeekFileExtraction) for additional features related to file scanning.

See [Zeek log integration](#MolochZeek) for more information on how Malcolm integrates [Moloch sessions and Zeek logs](#ZeekMolochFlowCorrelation) for analysis. 

## <a name="Development"></a>Development

Checking out the [Malcolm source code](https://github.com/idaholab/Malcolm/tree/master) results in the following subdirectories in your `malcolm/` working copy:

* `curator` - code and configuration for the `curator` container which define rules for closing and/or deleting old Elasticsearch indices
* `Dockerfiles` - a directory containing build instructions for Malcolm's docker images
* `docs` - a directory containing instructions and documentation
* `elastalert` - code and configuration for the `elastalert` container which provides an alerting framework for Elasticsearch
* `elasticsearch` - an initially empty directory where the Elasticsearch database instance will reside
* `elasticsearch-backup` - an initially empty directory for storing Elasticsearch [index snapshots](#Curator) 
* `filebeat` - code and configuration for the `filebeat` container which ingests Zeek logs and forwards them to the `logstash` container
* `file-monitor` - code and configuration for the `file-monitor` container which can scan files extracted by Zeek
* `file-upload` - code and configuration for the `upload` container which serves a web browser-based upload form for uploading PCAP files and Zeek logs, and which serves an SFTP share as an alternate method for upload
* `freq-server` - code and configuration for the `freq` container used for calculating entropy of strings
* `htadmin` - configuration for the `htadmin` user account management container
* `kibana` - code and configuration for the `kibana` container for creating additional ad-hoc visualizations and dashboards beyond that which is provided by Moloch Viewer
* `logstash` - code and configuration for the `logstash` container which parses Zeek logs and forwards them to the `elasticsearch` container
* `malcolm-iso` - code and configuration for building an [installer ISO](#ISO) for a minimal Debian-based Linux installation for running Malcolm
* `moloch` - code and configuration for the `moloch` container which processes PCAP files using `moloch-capture` and which serves the Viewer application
* `moloch-logs` - an initially empty directory to which the `moloch` container will write some debug log files
* `moloch-raw` - an initially empty directory to which the `moloch` container will write captured PCAP files; as Moloch as employed by Malcolm is currently used for processing previously-captured PCAP files, this directory is currently unused
* `name-map-ui` - code and configuration for the `name-map-ui` container which provides the [host and subnet name mapping](#HostAndSubnetNaming) interface
* `nginx` - configuration for the `nginx` reverse proxy container
* `pcap` - an initially empty directory for PCAP files to be uploaded, processed, and stored
* `pcap-capture` - code and configuration for the `pcap-capture` container which can capture network traffic
* `pcap-monitor` - code and configuration for the `pcap-monitor` container which watches for new or uploaded PCAP files notifies the other services to process them
* `scripts` - control scripts for starting, stopping, restarting, etc. Malcolm
* `sensor-iso` - code and configuration for building a [Hedgehog Linux](#Hedgehog) ISO
* `shared` - miscellaneous code used by various Malcolm components 
* `zeek` - code and configuration for the `zeek` container which handles PCAP processing using Zeek
* `zeek-logs` - an initially empty directory for Zeek logs to be uploaded, processed, and stored

and the following files of special note:

* `auth.env` - the script `./scripts/auth_setup` prompts the user for the administrator credentials used by the Malcolm appliance, and `auth.env` is the environment file where those values are stored
* `cidr-map.txt` - specify custom IP address to network segment mapping
* `host-map.txt` - specify custom IP and/or MAC address to host mapping
* `net-map.json` - an alternative to `cidr-map.txt` and `host-map.txt`, mapping hosts and network segments to their names in a JSON-formatted file
* `docker-compose.yml` - the configuration file used by `docker-compose` to build, start, and stop an instance of the Malcolm appliance
* `docker-compose-standalone.yml` - similar to `docker-compose.yml`, only used for the ["packaged"](#Packager) installation of Malcolm

### <a name="Build"></a>Building from source

Building the Malcolm docker images from scratch requires internet access to pull source files for its components. Once internet access is available, execute the following command to build all of the Docker images used by the Malcolm appliance:

```
$ ./scripts/build.sh
```

Then, go take a walk or something since it will be a while. When you're done, you can run `docker images` and see you have fresh images for:

* `malcolmnetsec/curator` (based on `debian:buster-slim`)
* `malcolmnetsec/elastalert` (based on `bitsensor/elastalert`)
* `malcolmnetsec/filebeat-oss` (based on `docker.elastic.co/beats/filebeat-oss`)
* `malcolmnetsec/file-monitor` (based on `debian:buster-slim`)
* `malcolmnetsec/file-upload` (based on `debian:buster-slim`)
* `malcolmnetsec/freq` (based on `debian:buster-slim`)
* `malcolmnetsec/htadmin` (based on `debian:buster-slim`)
* `malcolmnetsec/kibana-oss` (based on `docker.elastic.co/kibana/kibana-oss`)
* `malcolmnetsec/logstash-oss` (based on `docker.elastic.co/logstash/logstash-oss`)
* `malcolmnetsec/name-map-ui` (based on `alpine:3.11`)
* `malcolmnetsec/moloch` (based on `debian:buster-slim`)
* `malcolmnetsec/nginx-proxy` (based on `alpine:3.11`)
* `malcolmnetsec/pcap-capture` (based on `debian:buster-slim`)
* `malcolmnetsec/pcap-monitor` (based on `debian:buster-slim`)
* `malcolmnetsec/pcap-zeek` (based on `debian:buster-slim`)

Additionally, the command will pull from Docker Hub:

* `docker.elastic.co/elasticsearch/elasticsearch-oss`

## <a name="Packager"></a>Pre-Packaged installation files

### Creating pre-packaged installation files

`scripts/malcolm_appliance_packager.sh` can be run to package up the configuration files (and, if necessary, the Docker images) which can be copied to a network share or USB drive for distribution to non-networked machines. For example:

```
$ ./scripts/malcolm_appliance_packager.sh 
You must set a username and password for Malcolm, and self-signed X.509 certificates will be generated
Administrator username: analyst
analyst password: 
analyst password (again): 

(Re)generate self-signed certificates for HTTPS access [Y/n]? 

(Re)generate self-signed certificates for a remote log forwarder [Y/n]? 

Store username/password for forwarding Logstash events to a secondary, external Elasticsearch instance [y/N]? 
Packaged Malcolm to "/home/user/tmp/malcolm_20190513_101117_f0d052c.tar.gz"


Do you need to package docker images also [y/N]? y
This might take a few minutes...

Packaged Malcolm docker images to "/home/user/tmp/malcolm_20190513_101117_f0d052c_images.tar.gz"


To install Malcolm:
  1. Run install.py
  2. Follow the prompts

To start, stop, restart, etc. Malcolm:
  Use the control scripts in the "scripts/" directory:
   - start         (start Malcolm)
   - stop          (stop Malcolm)
   - restart       (restart Malcolm)
   - logs          (monitor Malcolm logs)
   - wipe          (stop Malcolm and clear its database)
   - auth_setup    (change authentication-related settings)

A minute or so after starting Malcolm, the following services will be accessible:
  - Moloch: https://localhost/
  - Kibana: https://localhost/kibana/
  - PCAP upload (web): https://localhost/upload/
  - PCAP upload (sftp): sftp://USERNAME@127.0.0.1:8022/files/
  - Host and subnet name mapping editor: https://localhost/name-map-ui/
  - Account management: https://localhost:488/
```

The above example will result in the following artifacts for distribution as explained in the script's output:

```
$ ls -lh
total 2.0G
-rwxr-xr-x 1 user user  61k May 13 11:32 install.py
-rw-r--r-- 1 user user 2.0G May 13 11:37 malcolm_20190513_101117_f0d052c_images.tar.gz
-rw-r--r-- 1 user user  683 May 13 11:37 malcolm_20190513_101117_f0d052c.README.txt
-rw-r--r-- 1 user user 183k May 13 11:32 malcolm_20190513_101117_f0d052c.tar.gz
```

### Installing from pre-packaged installation files

If you have obtained pre-packaged installation files to install Malcolm on a non-networked machine via an internal network share or on a USB key, you likely have the following files:

* `malcolm_YYYYMMDD_HHNNSS_xxxxxxx.README.txt` - This readme file contains a minimal set up instructions for extracting the contents of the other tarballs and running the Malcolm appliance.
* `malcolm_YYYYMMDD_HHNNSS_xxxxxxx.tar.gz` - This tarball contains the configuration files and directory configuration used by an instance of Malcolm. It can be extracted via `tar -xf malcolm_YYYYMMDD_HHNNSS_xxxxxxx.tar.gz` upon which a directory will be created (named similarly to the tarball) containing the directories and configuration files. Alternatively, `install.py` can accept this filename as an argument and handle its extraction and initial configuration for you.
* `malcolm_YYYYMMDD_HHNNSS_xxxxxxx_images.tar.gz` - This tarball contains the Docker images used by Malcolm. It can be imported manually via `docker load -i malcolm_YYYYMMDD_HHNNSS_xxxxxxx_images.tar.gz`
* `install.py` - This install script can load the Docker images and extract Malcolm configuration files from the aforementioned tarballs and do some initial configuration for you.

Run `install.py malcolm_XXXXXXXX_XXXXXX_XXXXXXX.tar.gz` and follow the prompts. If you do not already have Docker and Docker Compose installed, the `install.py` script will help you install them.

## <a name="Preparing"></a>Preparing your system

### <a name="SystemRequirements"></a>Recommended system requirements

Malcolm runs on top of [Docker](https://www.docker.com/) which runs on recent releases of Linux, Apple macOS and Microsoft Windows 10.

To quote the [Elasticsearch documentation](https://www.elastic.co/guide/en/elasticsearch/guide/current/hardware.html), "If there is one resource that you will run out of first, it will likely be memory." The same is true for Malcolm: you will want at least 16 gigabytes of RAM to run Malcolm comfortably. For processing large volumes of traffic, I'd recommend at a bare minimum a dedicated server with 16 cores and 16 gigabytes of RAM. Malcolm can run on less, but more is better. You're going to want as much hard drive space as possible, of course, as the amount of PCAP data you're able to analyze and store will be limited by your hard drive.

Moloch's wiki has a couple of documents ([here](https://github.com/aol/moloch#hardware-requirements) and [here](https://github.com/aol/moloch/wiki/FAQ#what-kind-of-capture-machines-should-we-buy) and [here](https://github.com/aol/moloch/wiki/FAQ#how-many-elasticsearch-nodes-or-machines-do-i-need) and a [calculator here](https://molo.ch/#estimators)) which may be helpful, although not everything in those documents will apply to a Docker-based setup like Malcolm.

### <a name="ConfigAndTuning"></a>System configuration and tuning

If you already have Docker and Docker Compose installed, the `install.py` script can still help you tune system configuration and `docker-compose.yml` parameters for Malcolm. To run it in "configuration only" mode, bypassing the steps to install Docker and Docker Compose, run it like this:
```
sudo ./scripts/install.py --configure
```

Although `install.py` will attempt to automate many of the following configuration and tuning parameters, they are nonetheless listed in the following sections for reference:

#### <a name="DockerComposeYml"></a>`docker-compose.yml` parameters

Edit `docker-compose.yml` and search for the `ES_JAVA_OPTS` key. Edit the `-Xms4g -Xmx4g` values, replacing `4g` with a number that is half of your total system memory, or just under 32 gigabytes, whichever is less. So, for example, if I had 64 gigabytes of memory I would edit those values to be `-Xms31g -Xmx31g`. This indicates how much memory can be allocated to the Elasticsearch heaps. For a pleasant experience, I would suggest not using a value under 10 gigabytes. Similar values can be modified for Logstash with `LS_JAVA_OPTS`, where using 3 or 4 gigabytes is recommended.

Various other environment variables inside of `docker-compose.yml` can be tweaked to control aspects of how Malcolm behaves, particularly with regards to processing PCAP files and Zeek logs. The environment variables of particular interest are located near the top of that file under **Commonly tweaked configuration options**, which include:

* `NGINX_BASIC_AUTH` - if set to `true`, use [TLS-encrypted HTTP basic](#AuthBasicAccountManagement) authentication (default); if set to `false`, use [Lightweight Directory Access Protocol (LDAP)](#AuthLDAP) authentication

* `NGINX_LOG_ACCESS_AND_ERRORS` - if set to `true`, all access to Malcolm via its [web interfaces](#UserInterfaceURLs) will be logged to Elasticsearch (default `false`)

* `MANAGE_PCAP_FILES` – if set to `true`, all PCAP files imported into Malcolm will be marked as available for deletion by Moloch if available storage space becomes too low (default `false`)

* `ZEEK_AUTO_ANALYZE_PCAP_FILES` – if set to `true`, all PCAP files imported into Malcolm will automatically be analyzed by Zeek, and the resulting logs will also be imported (default `false`)

* `MAXMIND_GEOIP_DB_LICENSE_KEY` - Malcolm uses MaxMind's free GeoLite2 databases for GeoIP lookups. As of December 30, 2019, these databases are [no longer available](https://blog.maxmind.com/2019/12/18/significant-changes-to-accessing-and-using-geolite2-databases/) for download via a public URL. Instead, they must be downloaded using a MaxMind license key (available without charge [from MaxMind](https://www.maxmind.com/en/geolite2/signup)). The license key can be specified here for GeoIP database downloads during build- and run-time.

* `MOLOCH_ANALYZE_PCAP_THREADS` – the number of threads available to Moloch for analyzing PCAP files (default `1`)

* `ZEEK_AUTO_ANALYZE_PCAP_THREADS` – the number of threads available to Malcolm for analyzing Zeek logs (default `1`)

* `LOGSTASH_OUI_LOOKUP` – if set to `true`, Logstash will map MAC addresses to vendors for all source and destination MAC addresses when analyzing Zeek logs (default `true`)

* `LOGSTASH_REVERSE_DNS` – if set to `true`, Logstash will perform a reverse DNS lookup for all external source and destination IP address values when analyzing Zeek logs (default `false`)

* `ES_EXTERNAL_HOSTS` – if specified (in the format `'10.0.0.123:9200'`), logs received by Logstash will be forwarded on to another external Elasticsearch instance in addition to the one maintained locally by Malcolm

* `ES_EXTERNAL_SSL` –  if set to `true`, Logstash will use HTTPS for the connection to external Elasticsearch instances specified in `ES_EXTERNAL_HOSTS`

* `ES_EXTERNAL_SSL_CERTIFICATE_VERIFICATION` – if set to `true`, Logstash will require full SSL certificate validation; this may fail if using self-signed certificates (default `false`)

* `KIBANA_OFFLINE_REGION_MAPS` – if set to `true`, a small internal server will be surfaced to Kibana to provide the ability to view region map visualizations even when an Internet connection is not available (default `true`)

* `CURATOR_CLOSE_COUNT` and `CURATOR_CLOSE_UNITS` - determine behavior for automatically closing older Elasticsearch indices to conserve memory; see [Elasticsearch index curation](#Curator)

* `CURATOR_DELETE_COUNT` and `CURATOR_DELETE_UNITS` - determine behavior for automatically deleting older Elasticsearch indices to reduce disk usage; see [Elasticsearch index curation](#Curator)

* `CURATOR_DELETE_GIGS` - if the Elasticsearch indices representing the log data exceed this size, in gigabytes, older indices will be deleted to bring the total size back under this threshold; see [Elasticsearch index curation](#Curator)

* `CURATOR_SNAPSHOT_DISABLED` - if set to `False`, daily snapshots (backups) will be made of the previous day's Elasticsearch log index; see [Elasticsearch index curation](#Curator)

* `AUTO_TAG` – if set to `true`, Malcolm will automatically create Moloch sessions and Zeek logs with tags based on the filename, as described in [Tagging](#Tagging) (default `true`)

* `BEATS_SSL` – if set to `true`, Logstash will use require encrypted communications for any external Beats-based forwarders from which it will accept logs; if Malcolm is being used as a standalone tool then this can safely be set to `false`, but if external log feeds are to be accepted then setting it to true is recommended (default `false`)

* `ZEEK_EXTRACTOR_MODE` – determines the file extraction behavior for file transfers detected by Zeek; see [Automatic file extraction and scanning](#ZeekFileExtraction) for more details

* `EXTRACTED_FILE_IGNORE_EXISTING` – if set to `true`, files extant in `./zeek-logs/extract_files/`  directory will be ignored on startup rather than scanned

* `EXTRACTED_FILE_PRESERVATION` – determines behavior for preservation of [Zeek-extracted files](#ZeekFileExtraction)

* `VTOT_API2_KEY` – used to specify a [VirusTotal Public API v.20](https://www.virustotal.com/en/documentation/public-api/) key, which, if specified, will be used to submit hashes of [Zeek-extracted files](#ZeekFileExtraction) to VirusTotal

* `EXTRACTED_FILE_ENABLE_CLAMAV` – if set to `true` (and `VTOT_API2_KEY` is unspecified), [Zeek-extracted files](#ZeekFileExtraction) will be scanned with ClamAV

* `EXTRACTED_FILE_ENABLE_FRESHCLAM` – if set to `true`, ClamAV will periodically update virus databases

* `PCAP_ENABLE_NETSNIFF` – if set to `true`, Malcolm will capture network traffic on the local network interface(s) indicated in `PCAP_IFACE` using [netsniff-ng](http://netsniff-ng.org/)

* `PCAP_ENABLE_TCPDUMP` – if set to `true`, Malcolm will capture network traffic on the local network interface(s) indicated in `PCAP_IFACE` using [tcpdump](https://www.tcpdump.org/); there is no reason to enable *both* `PCAP_ENABLE_NETSNIFF` and `PCAP_ENABLE_TCPDUMP`

* `PCAP_IFACE` – used to specify the network interface(s) for local packet capture if `PCAP_ENABLE_NETSNIFF` or `PCAP_ENABLE_TCPDUMP` are enabled; for multiple interfaces, separate the interface names with a comma (e.g., `'enp0s25'` or `'enp10s0,enp11s0'`)

* `PCAP_ROTATE_MEGABYTES` – used to specify how large a locally-captured PCAP file can become (in megabytes) before it closed for processing and a new PCAP file created 

* `PCAP_ROTATE_MINUTES` – used to specify an time interval (in minutes) after which a locally-captured PCAP file will be closed for processing and a new PCAP file created

* `PCAP_FILTER` – specifies a tcpdump-style filter expression for local packet capture; leave blank to capture all traffic

#### <a name="HostSystemConfigLinux"></a>Linux host system configuration

##### Installing Docker

Docker installation instructions vary slightly by distribution. Please follow the links below to docker.com to find the instructions specific to your distribution:

* [Ubuntu](https://docs.docker.com/install/linux/docker-ce/ubuntu/)
* [Debian](https://docs.docker.com/install/linux/docker-ce/debian/)
* [Fedora](https://docs.docker.com/install/linux/docker-ce/fedora/)
* [CentOS](https://docs.docker.com/install/linux/docker-ce/centos/)
* [Binaries](https://docs.docker.com/install/linux/docker-ce/binaries/)

After installing Docker, because Malcolm should be run as a non-root user, add your user to the `docker` group with something like:
```
$ sudo usermod -aG docker yourusername
```

Following this, either reboot or log out then log back in.

Docker starts automatically on DEB-based distributions. On RPM-based distributions, you need to start it manually or enable it using the appropriate `systemctl` or `service` command(s).

You can test docker by running `docker info`, or (assuming you have internet access), `docker run --rm hello-world`.

##### Installing docker-compose

Please follow [this link](https://docs.docker.com/compose/install/) on docker.com for instructions on installing docker-compose.

##### Operating system configuration

The host system (ie., the one running Docker) will need to be configured for the [best possible Elasticsearch performance](https://www.elastic.co/guide/en/elasticsearch/reference/master/system-config.html). Here are a few suggestions for Linux hosts (these may vary from distribution to distribution):

* Append the following lines to `/etc/sysctl.conf`:

```
# the maximum number of open file handles
fs.file-max=2097152

# increase maximums for inotify watches
fs.inotify.max_user_watches=131072
fs.inotify.max_queued_events=131072
fs.inotify.max_user_instances=512

# the maximum number of memory map areas a process may have
vm.max_map_count=262144

# decrease "swappiness" (swapping out runtime memory vs. dropping pages)
vm.swappiness=1

# the maximum number of incoming connections
net.core.somaxconn=65535

# the % of system memory fillable with "dirty" pages before flushing
vm.dirty_background_ratio=40

# maximum % of dirty system memory before committing everything
vm.dirty_ratio=80
```

* Depending on your distribution, create **either** the file `/etc/security/limits.d/limits.conf` containing:

```
# the maximum number of open file handles
* soft nofile 65535
* hard nofile 65535
# do not limit the size of memory that can be locked
* soft memlock unlimited
* hard memlock unlimited
```

**OR** the file `/etc/systemd/system.conf.d/limits.conf` containing: 

```
[Manager]
# the maximum number of open file handles
DefaultLimitNOFILE=65535:65535
# do not limit the size of memory that can be locked
DefaultLimitMEMLOCK=infinity
```

* Change the readahead value for the disk where the Elasticsearch data will be stored. There are a few ways to do this. For example, you could add this line to `/etc/rc.local` (replacing `/dev/sda` with your disk block descriptor):

```
# change disk read-adhead value (# of blocks)
blockdev --setra 512 /dev/sda
```

* Change the I/O scheduler to `deadline` or `noop`. Again, this can be done in a variety of ways. The simplest is to add `elevator=deadline` to the arguments in `GRUB_CMDLINE_LINUX` in `/etc/default/grub`, then running `sudo update-grub2`

* If you are planning on using very large data sets, consider formatting the drive containing `elasticsearch` volume as XFS.

After making all of these changes, do a reboot for good measure!

#### <a name="HostSystemConfigMac"></a>macOS host system configuration

##### Automatic installation using `install.py`

The `install.py` script will attempt to guide you through the installation of Docker and Docker Compose if they are not present. If that works for you, you can skip ahead to **Configure docker daemon option** in this section.

##### Install Homebrew

The easiest way to install and maintain docker on Mac is using the [Homebrew cask](https://brew.sh). Execute the following in a terminal.

```
$ /usr/bin/ruby -e "$(curl -fsSL https://raw.githubusercontent.com/Homebrew/install/master/install)"
$ brew install cask
$ brew tap caskroom/versions
```

##### Install docker-edge

```
$ brew cask install docker-edge
```
This will install the latest version of docker and docker-compose. It can be upgraded later using `brew` as well:
```
$ brew cask upgrade --no-quarantine docker-edge
```
You can now run docker from the Applications folder.

##### Configure docker daemon option

Some changes should be made for performance ([this link](http://markshust.com/2018/01/30/performance-tuning-docker-mac) gives a good succinct overview).

* **Resource allocation** - For a good experience, you likely need at least a quad-core MacBook Pro with 16GB RAM and an SSD. I have run Malcolm on an older 2013 MacBook Pro with 8GB of RAM, but the more the better. Go in your system tray and select **Docker** → **Preferences** → **Advanced**. Set the resources available to docker to at least 4 CPUs and 8GB of RAM (>= 16GB is preferable).

* **Volume mount performance** - You can speed up performance of volume mounts by removing unused paths from **Docker** → **Preferences** → **File Sharing**. For example, if you’re only going to be mounting volumes under your home directory, you could share `/Users` but remove other paths.

After making these changes, right click on the Docker 🐋 icon in the system tray and select **Restart**.

#### <a name="HostSystemConfigWindows"></a>Windows host system configuration

#### <a name="HostSystemConfigWindowsDocker"></a>Installing and configuring Docker Desktop for Windows

Installing and configuring Docker to run under Windows must be done manually, rather than through the `install.py` script as is done for Linux and macOS.

1. In order to be able to configure Docker volume mounts correctly, you should be running [Windows 10, version 1803](https://docs.microsoft.com/en-us/windows/whats-new/whats-new-windows-10-version-1803) or higher.
1. The control scripts in the `scripts/` directory are written in the Python. They also rely on a few other utilities such as OpenSSL and htpasswd. The easiest way to run these tools in Windows is using the [Windows Subsystem for Linux](https://docs.microsoft.com/en-us/windows/wsl/install-win10) (WSL) (however, they may also be installed and configured manually: [Python](https://www.python.org/downloads/windows); [OpenSSL](https://wiki.openssl.org/index.php/Binaries); [htpasswd](https://httpd.apache.org/docs/current/platform/windows.html#down), download the `httpd….zip` file and extract `htpasswd.exe` from the `Apache…\bin\` directory). To install WSL, run the following command in PowerShell as Administrator:
    + `Enable-WindowsOptionalFeature -Online -FeatureName Microsoft-Windows-Subsystem-Linux`
1. Install the [Linux distribution of your choice](https://docs.microsoft.com/en-us/windows/wsl/install-win10#install-your-linux-distribution-of-choice) in WSL. These instructions have been tested using Debian, but will probably work with other distributions as well.
1. Run the following commands in PowerShell as Administrator to enable required Windows features:
    + `Enable-WindowsOptionalFeature -Online -FeatureName Microsoft-Hyper-V -All`
    + `Enable-WindowsOptionalFeature -Online -FeatureName Containers –All`
1. If you have not yet done so after enabling the Windows features, reboot.
1. Install [Docker Desktop for Windows](https://hub.docker.com/editions/community/docker-ce-desktop-windows) either by downloading the installer from the official Docker site or installing it through [chocolatey](https://chocolatey.org/packages/docker-desktop/2.1.0.2).
1. Run **Docker Desktop**, click the **Settings** option in the Docker system tray menu and make the following adjustments:
    + **General**
        * Ensure *Start Docker Desktop when you log in* is checked.
    + **Shared Drives**
        * Mark the drive onto which Malcolm is installed as *Shared* (e.g., check *Shared* for drive *C*).
    + **Advanced**
        + Increase *CPUs* to as many as you're comfortable with (at least *4* is best).
        + Increase *Memory* to as much as you're comfortable with (at least *16* is recommended, no fewer than *10*).
        + Increase *Disk image max size* to however much space you want Malcolm to have available to it (ideally at least several hundred gigabytes), and change the *Disk image location* if needed to accommodate it.
1. Make sure Docker applies/restarts (or just reboot), then go back in and check the **Advanced** settings to make sure things stick.
1. To ensure Docker volume mounts work correctly when using WSL, WSL needs to be configured to mount at `/` instead of at `/mnt`. Inside your WSL Bash shell, run the following command to write `/etc/wsl.conf` to specify the WSL mount point:
    + `echo -e '[automount]\nroot = /\noptions = "metadata"' | sudo tee /etc/wsl.conf`
1. Reboot.
1. Run `docker info` in PowerShell to make sure Docker is running.
1. Open a shell in your WSL distribution and run `docker.exe info` to make sure Docker is accessible from within WSL.
    + Previous versions of WSL required the native Linux `docker` command-line client to interact with the Windows Desktop Docker server. Recent improvements to WSL allow the Windows executables `docker-compose.exe` and `docker.exe` to be run seamlessly in WSL. Malcolm's control scripts detect this scenario.

#### <a name="HostSystemConfigWindowsMalcolm"></a>Finish Malcolm's configuration

Once Docker is installed, configured and running as described in the previous section, run [`./scripts/install.py --configure`](#ConfigAndTuning) (in WSL it will probably be something like `sudo python3 ./scripts/install.py --configure`) to finish configuration of the local Malcolm installation.

The control scripts outlined in the [Running Malcolm](#Running) section may not be symlinked correctly under Windows. Rather than running `./scripts/start`, `./scripts/stop`, etc., you can run `python3 ./scripts/control.py --start`, `python3 ./scripts/control.py --stop`, etc. to the same effect.

## <a name="Running"></a>Running Malcolm

### <a name="AuthSetup"></a>Configure authentication

Malcolm requires authentication to access the [user interface](#UserInterfaceURLs). [Nginx](https://nginx.org/) can authenticate users with either local TLS-encrypted HTTP basic authentication or using a remote Lightweight Directory Access Protocol (LDAP) authentication server.

With the local basic authentication method, user accounts are managed by Malcolm and can be created, modified, and deleted using a [user management web interface](#AccountManagement). This method is suitable in instances where accounts and credentials do not need to be synced across many Malcolm installations.

LDAP authentication are managed on a remote directory service, such as a [Microsoft Active Directory Domain Services](https://docs.microsoft.com/en-us/windows-server/identity/ad-ds/get-started/virtual-dc/active-directory-domain-services-overview) or [OpenLDAP](https://www.openldap.org/).

Malcolm's authentication method is defined in the `x-auth-variables` section near the top of the [`docker-compose.yml`](#DockerComposeYml) file with the `NGINX_BASIC_AUTH` environment variable: `true` for local TLS-encrypted HTTP basic authentication, `false` for LDAP authentication.

In either case, you **must** run `./scripts/auth_setup` before starting Malcolm for the first time in order to:

* define the local Malcolm administrator account username and password (although these credentials will only be used for basic authentication, not LDAP authentication)
* specify whether or not to (re)generate the self-signed certificates used for HTTPS access
    * key and certificate files are located in the `nginx/certs/` directory
* specify whether or not to (re)generate the self-signed certificates used by a remote log forwarder (see the `BEATS_SSL` environment variable above)
    * certificate authority, certificate, and key files for Malcolm’s Logstash instance are located in the `logstash/certs/` directory
    * certificate authority, certificate, and key files to be copied to and used by the remote log forwarder are located in the `filebeat/certs/` directory
* specify whether or not to store the username/password for forwarding Logstash events to a secondary, external Elasticsearch instance (see the `ES_EXTERNAL_HOSTS`, `ES_EXTERNAL_SSL`, and `ES_EXTERNAL_SSL_CERTIFICATE_VERIFICATION` environment variables above)
    * these parameters are stored securely in the Logstash keystore file `logstash/certs/logstash.keystore`

##### <a name="AuthBasicAccountManagement"></a>Local account management

[`auth_setup`](#AuthSetup) is used to define the username and password for the administrator account. Once Malcolm is running, the administrator account can be used to manage other user accounts via a **Malcolm User Management** page served over HTTPS on port 488 (e.g., [https://localhost:488](https://localhost:488) if you are connecting locally).

Malcolm user accounts can be used to access the [interfaces](#UserInterfaceURLs) of all of its [components](#Components), including Moloch. Moloch uses its own internal database of user accounts, so when a Malcolm user account logs in to Moloch for the first time Malcolm creates a corresponding Moloch user account automatically. This being the case, it is *not* recommended to use the Moloch **Users** settings page or change the password via the **Password** form under the Moloch **Settings** page, as those settings would not be consistently used across Malcolm.

Users may change their passwords via the **Malcolm User Management** page by clicking **User Self Service**. A forgotten password can also be reset via an emailed link, though this requires SMTP server settings to be specified in `htadmin/config.ini` in the Malcolm installation directory.

#### <a name="AuthLDAP"></a>Lightweight Directory Access Protocol (LDAP) authentication

The [nginx-auth-ldap](https://github.com/kvspb/nginx-auth-ldap) module serves as the interface between Malcolm's [Nginx](https://nginx.org/) web server and a remote LDAP server. When you run [`auth_setup`](#AuthSetup) for the first time, a sample LDAP configuration file is created at `nginx/nginx_ldap.conf`. 

```
# This is a sample configuration for the ldap_server section of nginx.conf.
# Yours will vary depending on how your Active Directory/LDAP server is configured.
# See https://github.com/kvspb/nginx-auth-ldap#available-config-parameters for options.

ldap_server ad_server {
  url "ldap://ds.example.com:3268/DC=ds,DC=example,DC=com?sAMAccountName?sub?(objectClass=person)";

  binddn "bind_dn";
  binddn_passwd "bind_dn_password";

  group_attribute member;
  group_attribute_is_dn on;
  require group "CN=Malcolm,CN=Users,DC=ds,DC=example,DC=com";
  require valid_user;
  satisfy all;
}

auth_ldap_cache_enabled on;
auth_ldap_cache_expiration_time 10000;
auth_ldap_cache_size 1000;
```

This file is mounted into the `nginx` container when Malcolm is started to provide connection information for the LDAP server.

The contents of `nginx_ldap.conf` will vary depending on how the LDAP server is configured. Some of the [avaiable parameters](https://github.com/kvspb/nginx-auth-ldap#available-config-parameters) in that file include:

* **`url`** - the `ldap://` or `ldaps://` connection URL for the remote LDAP server, which has the [following syntax](https://www.ietf.org/rfc/rfc2255.txt): `ldap[s]://<hostname>:<port>/<base_dn>?<attributes>?<scope>?<filter>`
* **`binddn`** and **`binddn_password`** - the account credentials used to query the LDAP directory
* **`group_attribute`** - the group attribute name which contains the member object
* **`group_attribute_is_dn`** - whether or not to search for the full distinguished name in the member object
* **`require`** and **`satisfy`** - `require user`, `require group` and `require valid_user` can be used in conjunction with `satisfy any` or `satisfy all` to limit the users that are allowed to access the Malcolm instance

Before starting Malcolm, edit `nginx/nginx_ldap.conf` according to the specifics of your LDAP server and directory tree structure. Using a LDAP search tool such as [`ldapsearch`](https://www.openldap.org/software/man.cgi?query=ldapsearch) in Linux or [`dsquery`](https://social.technet.microsoft.com/wiki/contents/articles/2195.active-directory-dsquery-commands.aspx) in Windows may be of help as you formulate the configuration. Your changes should be made within the curly braces of the `ldap_server ad_server { … }` section. You can troubleshoot configuration file syntax errors and LDAP connection or credentials issues by running `./scripts/logs` (or `docker-compose logs nginx`) and examining the output of the `nginx` container.

The **Malcolm User Management** page described above is not available when using LDAP authentication.

##### <a name="AuthLDAPSecurity"></a>LDAP connection security

Authentication over LDAP can be done using one of three ways, [two of which](https://docs.microsoft.com/en-us/openspecs/windows_protocols/ms-adts/8e73932f-70cf-46d6-88b1-8d9f86235e81) offer data confidentiality protection: 

* **StartTLS** - the [standard extension](https://tools.ietf.org/html/rfc2830) to the LDAP protocol to establish an encrypted SSL/TLS connection within an already established LDAP connection
* **LDAPS** - a commonly used (though unofficial and considered deprecated) method in which SSL negotiation takes place before any commands are sent from the client to the server
* **Unencrypted** (clear text) (***not recommended***)

In addition to the `NGINX_BASIC_AUTH` environment variable being set to `false` in the `x-auth-variables` section near the top of the [`docker-compose.yml`](#DockerComposeYml) file, the `NGINX_LDAP_TLS_STUNNEL` and `NGINX_LDAP_TLS_STUNNEL` environment variables are used in conjunction with the values in `nginx/nginx_ldap.conf` to define the LDAP connection security level. Use the following combinations of values to achieve the connection security methods above, respectively:

* **StartTLS**
    - `NGINX_LDAP_TLS_STUNNEL` set to `true` in [`docker-compose.yml`](#DockerComposeYml)
    - `NGINX_LDAP_TLS_STUNNEL_PROTOCOL` set to `winldap` (for Microsoft Active Directory Domain Services) or `openldap` (for OpenLDAP) in [`docker-compose.yml`](#DockerComposeYml)
    - `url` should begin with `ldap://` and its port should be either the default LDAP port (389) or the default Global Catalog port (3268) in `nginx/nginx_ldap.conf` 
* **LDAPS**
    - `NGINX_LDAP_TLS_STUNNEL` set to `false` in [`docker-compose.yml`](#DockerComposeYml)
    - `url` should begin with `ldaps://` and its port should be either the default LDAPS port (636) or the default LDAPS Global Catalog port (3269) in `nginx/nginx_ldap.conf` 
* **Unencrypted** (clear text) (***not recommended***)
    - `NGINX_LDAP_TLS_STUNNEL` set to `false` in [`docker-compose.yml`](#DockerComposeYml)
    - `url` should begin with `ldap://` and its port should be either the default LDAP port (389) or the default Global Catalog port (3268) in `nginx/nginx_ldap.conf` 

For encrypted connections (whether using **StartTLS** or **LDAPS**), Malcolm will require and verify certificates when one or more trusted CA certificate files are placed in the `nginx/ca-trust/` directory. Otherwise, any certificate presented by the domain server will be accepted.

### <a name="Starting"></a>Starting Malcolm

[Docker compose](https://docs.docker.com/compose/) is used to coordinate running the Docker containers. To start Malcolm, navigate to the directory containing `docker-compose.yml` and run:
```
$ ./scripts/start
```
This will create the containers' virtual network and instantiate them, then leave them running in the background. The Malcolm containers may take a several minutes to start up completely. To follow the debug output for an already-running Malcolm instance, run:
```
$ ./scripts/logs
```
You can also use `docker stats` to monitor the resource utilization of running containers.

### <a name="StopAndRestart"></a>Stopping and restarting Malcolm

You can run `./scripts/stop` to stop the docker containers and remove their virtual network. Alternatively, `./scripts/restart` will restart an instance of Malcolm. Because the data on disk is stored on the host in docker volumes, doing these operations will not result in loss of data. 

Malcolm can be configured to be automatically restarted when the Docker system daemon restart (for example, on system reboot). This behavior depends on the [value](https://docs.docker.com/config/containers/start-containers-automatically/) of the [`restart:`](https://docs.docker.com/compose/compose-file/#restart) setting for each service in the `docker-compose.yml` file. This value can be set by running [`./scripts/install.py --configure`](#ConfigAndTuning) and answering "yes" to "`Restart Malcolm upon system or Docker daemon restart?`."

### <a name="Wipe"></a>Clearing Malcolm’s data

Run `./scripts/wipe` to stop the Malcolm instance and wipe its Elasticsearch database (including [index snapshots](#Curator)).

## <a name="Upload"></a>Capture file and log archive upload

Malcolm serves a web browser-based upload form for uploading PCAP files and Zeek logs at [https://localhost/upload/](https://localhost/upload/) if you are connecting locally.

![Capture File and Log Archive Upload](./docs/images/screenshots/malcolm_upload.png)

Additionally, there is a writable `files` directory on an SFTP server served on port 8022 (e.g., `sftp://USERNAME@localhost:8022/files/` if you are connecting locally).

The types of files supported are:

* PCAP files (of mime type `application/vnd.tcpdump.pcap` or `application/x-pcapng`)
    - PCAPNG files are *partially* supported: Zeek is able to process PCAPNG files, but not all of Moloch's packet examination features work correctly
* Zeek logs in archive files (`application/gzip`, `application/x-gzip`, `application/x-7z-compressed`, `application/x-bzip2`, `application/x-cpio`, `application/x-lzip`, `application/x-lzma`, `application/x-rar-compressed`, `application/x-tar`, `application/x-xz`, or `application/zip`)
    - where the Zeek logs are found in the internal directory structure in the archive file does not matter

Files uploaded via these methods are monitored and moved automatically to other directories for processing to begin, generally within one minute of completion of the upload.

### <a name="Tagging"></a>Tagging

In addition to be processed for uploading, Malcolm events will be tagged according to the components of the filenames of the PCAP files or Zeek log archives files from which the events were parsed. For example, records created from a PCAP file named `ACME_Scada_VLAN10.pcap` would be tagged with `ACME`, `Scada`, and `VLAN10`. Tags are extracted from filenames by splitting on the characters "," (comma), "-" (dash), and "_" (underscore). These tags are viewable and searchable (via the `tags` field) in Moloch and Kibana. This behavior can be changed by modifying the `AUTO_TAG` [environment variable in `docker-compose.yml`](#DockerComposeYml).

Tags may also be specified manually with the [browser-based upload form](#Upload).

### <a name="UploadPCAPZeek"></a>Processing uploaded PCAPs with Zeek

The browser-based upload interface also provides the ability to specify tags for events extracted from the files uploaded. Additionally, an **Analyze with Zeek** checkbox may be used when uploading PCAP files to cause them to be analyzed by Zeek, similarly to the `ZEEK_AUTO_ANALYZE_PCAP_FILES` environment variable [described above](#DockerComposeYml), only on a per-upload basis. Zeek can also automatically carve out files from file transfers; see [Automatic file extraction and scanning](#ZeekFileExtraction) for more details.

## <a name="LiveAnalysis"></a>Live analysis

### <a name="LocalPCAP"></a>Capturing traffic on local network interfaces

Malcolm's `pcap-capture` container can capture traffic on one or more local network interfaces and periodically rotate these files for processing with Moloch and Zeek. The `pcap-capture` Docker container is started with additional privileges (`IPC_LOCK`, `NET_ADMIN`, `NET_RAW`, and `SYS_ADMIN`) in order for it to be able to open network interfaces in promiscuous mode for capture.

The environment variables prefixed with `PCAP_` in the [`docker-compose.yml`](#DockerComposeYml) file determine local packet capture behavior. Local capture can also be configured by running [`./scripts/install.py --configure`](#ConfigAndTuning) and answering "yes" to "`Should Malcolm capture network traffic to PCAP files?`."

Note that currently Microsoft Windows and Apple macOS platforms run Docker inside of a virtualized environment. This would require additional configuration of virtual interfaces and port forwarding in Docker, the process for which is outside of the scope of this document.

### <a name="Hedgehog"></a>Using a network sensor appliance

A remote network sensor appliance can be used to monitor network traffic, capture PCAP files, and forward Zeek logs, Moloch sessions, or other information to Malcolm. [Hedgehog Linux](https://github.com/idaholab/Malcolm/tree/master/sensor-iso/) is a Debian-based operating system built to

* monitor network interfaces
* capture packets to PCAP files
* detect file transfers in network traffic and extract and scan those files for threats
* generate and forward Zeek logs, Moloch sessions, and other information to [Malcolm](https://github.com/idaholab/malcolm)

Please see the [Hedgehog Linux README](https://github.com/idaholab/Malcolm/blob/master/sensor-iso/README.md) for more information.

### <a name="ZeekForward"></a>Manually forwarding Zeek logs from an external source

Malcolm’s Logstash instance can also be configured to accept Zeek logs from a [remote forwarder](https://www.elastic.co/products/beats/filebeat) by running [`./scripts/install.py --configure`](#ConfigAndTuning) and answering "yes" to "`Expose Logstash port to external hosts?`." Enabling encrypted transport of these logs files is discussed in [Configure authentication](#AuthSetup) and the description of the `BEATS_SSL` environment variable in the [`docker-compose.yml`](#DockerComposeYml) file.

Configuring Filebeat to forward Zeek logs to Malcolm might look something like this example [`filebeat.yml`](https://www.elastic.co/guide/en/beats/filebeat/current/filebeat-reference-yml.html):
```
filebeat.inputs:
- type: log
  paths:
    - /var/zeek/*.log
  fields_under_root: true
  fields:
    type: "session"
  compression_level: 0
  exclude_lines: ['^\s*#']
  scan_frequency: 10s
  clean_inactive: 180m
  ignore_older: 120m
  close_inactive: 90m
  close_renamed: true
  close_removed: true
  close_eof: false
  clean_renamed: true
  clean_removed: true

output.logstash:
  hosts: ["192.0.2.123:5044"]
  ssl.enabled: true
  ssl.certificate_authorities: ["/foo/bar/ca.crt"]
  ssl.certificate: "/foo/bar/client.crt"
  ssl.key: "/foo/bar/client.key"
  ssl.supported_protocols: "TLSv1.2"
  ssl.verification_mode: "none"
```

## <a name="Moloch"></a>Moloch

The Moloch interface will be accessible over HTTPS on port 443 at the docker hosts IP address (e.g., [https://localhost](https://localhost) if you are connecting locally).

### <a name="MolochZeek"></a>Zeek log integration

A stock installation of Moloch extracts all of its network connection ("session") metadata ("SPI" or "Session Profile Information") from full packet capture artifacts (PCAP files). Zeek (formerly Bro) generates similar session metadata, linking network events to sessions via a connection UID. Malcolm aims to facilitate analysis of Zeek logs by mapping values from Zeek logs to the Moloch session database schema for equivalent fields, and by creating new "native" Moloch database fields for all the other Zeek log values for which there is not currently an equivalent in Moloch:

![Zeek log session record](./docs/images/screenshots/moloch_session_zeek.png)

In this way, when full packet capture is an option, analysis of PCAP files can be enhanced by the additional information Zeek provides. When full packet capture is not an option, similar analysis can still be performed using the same interfaces and processes using the Zeek logs alone.

One value of particular mention is **Zeek Log Type** (`zeek.logType` in Elasticsearch). This value corresponds to the kind of Zeek `.log` file from which the record was created. In other words, a search could be restricted to records from `conn.log` by searching `zeek.logType == conn`, or restricted to records from `weird.log` by searching `zeek.logType == weird`. In this same way, to view *only* records from Zeek logs (excluding any from PCAP files), use the special Moloch `EXISTS` filter, as in `zeek.logType == EXISTS!`. On the other hand, to exclude Zeek logs and only view records from PCAP files, use `zeek.logType != EXISTS!`. 

Click the icon of the owl **🦉** in the upper-left hand corner of to access the Moloch usage documentation (accessible at [https://localhost/help](https://localhost/help) if you are connecting locally), click the **Fields** label in the navigation pane, then search for `zeek` to see a list of the other Zeek log types and fields available to Malcolm.

![Zeek fields](./docs/images/screenshots/moloch_help_fields.png)

The values of records created from Zeek logs can be expanded and viewed like any native moloch session by clicking the plus **➕** icon to the left of the record in the Sessions view. However, note that when dealing with these Zeek records the full packet contents are not available, so buttons dealing with viewing and exporting PCAP information will not behave as they would for records from PCAP files. Other than that, Zeek records and their values are usable in Malcolm just like native PCAP session records.

#### <a name="ZeekMolochFlowCorrelation"></a>Correlating Zeek logs and Moloch sessions

The Moloch interface displays both Zeek logs and Moloch sessions alongside each other. Using fields common to both data sources, one can [craft queries](#SearchCheatSheet) to filter results matching desired criteria.

A few fields of particular mention that help limit returned results to those Zeek logs and Moloch session records generated from the same network connection are [Community ID](https://github.com/corelight/community-id-spec) (`communityId` and `zeek.community_id` in Moloch and Zeek, respectively) and Zeek's [connection UID](https://docs.zeek.org/en/stable/examples/logs/#using-uids) (`zeek.uid`), which Malcolm maps to Moloch's `rootId` field.

Community ID is specification for standard flow hashing [published by Corelight](https://github.com/corelight/community-id-spec) with the intent of making it easier to pivot from one dataset (e.g., Moloch sessions) to another (e.g., Zeek `conn.log` entries). In Malcolm both Moloch and [Zeek](https://github.com/corelight/zeek-community-id) populate this value, which makes it possible to filter for a specific network connection and see both data sources' results for that connection.

The `rootId` field is used by Moloch to link session records together when a particular session has too many packets to be represented by a single session. When normalizing Zeek logs to Moloch's schema, Malcolm piggybacks on `rootId` to store Zeek's [connection UID](https://docs.zeek.org/en/stable/examples/logs/#using-uids) to crossreference entries across Zeek log types. The connection UID is also stored in `zeek.uid`.

Filtering on community ID OR'ed with zeek UID (e.g., `communityId == "1:r7tGG//fXP1P0+BXH3zXETCtEFI=" || rootId == "CQcoro2z6adgtGlk42"`) is an effective way to see both the Moloch sessions and Zeek logs generated by a particular network connection.

![Correlating Moloch sessions and Zeek logs](./docs/images/screenshots/moloch_correlate_communityid_uid.png)

### <a name="MolochHelp"></a>Help

Click the icon of the owl 🦉 in the upper-left hand corner of to access the Moloch usage documentation (accessible at [https://localhost/help](https://localhost/help) if you are connecting locally), which includes such topics as [search syntax](https://localhost/help#search), the [Sessions view](https://localhost/help#sessions), [SPIView](https://localhost/help#spiview), [SPIGraph](https://localhost/help#spigraph), and the [Connections](https://localhost/help#connections) graph.

### <a name="MolochSessions"></a>Sessions

The **Sessions** view provides low-level details of the sessions being investigated, whether they be Moloch sessions created from PCAP files or [Zeek logs mapped](#MolochZeek) to the Moloch session database schema.

![Moloch's Sessions view](./docs/images/screenshots/moloch_sessions.png)

The **Sessions** view contains many controls for filtering the sessions displayed from all sessions down to sessions of interest:

* [search bar](https://localhost/help#search): Indicated by the magnifying glass **🔍** icon, the search bar allows defining filters on session/log metadata
* [time bounding](https://localhost/help#timebounding) controls: The **🕘**, **Start**, **End**, **Bounding**, and **Interval** fields, and the **date histogram** can be used to visually zoom and pan the time range being examined.
* search button: The **Search** button re-runs the sessions query with the filters currently specified.
* views button: Indicated by the eyeball **👁** icon, views allow overlaying additional previously-specified filters onto the current sessions filters. For convenience, Malcolm provides several Moloch preconfigured views including several on the `zeek.logType` field. 

![Malcolm views](./docs/images/screenshots/moloch_log_filter.png)

* map: A global map can be expanded by clicking the globe **🌎** icon. This allows filtering sessions by IP-based geolocation when possible.

Some of these filter controls are also available on other Moloch pages (such as SPIView, SPIGraph, Connections, and Hunt).

The number of sessions displayed per page, as well as the page currently displayed, can be specified using the paging controls underneath the time bounding controls.

The sessions table is displayed below the filter controls. This table contains the sessions/logs matching the specified filters.

To the left of the column headers are two buttons. The **Toggle visible columns** button, indicated by a grid **⊞** icon, allows toggling which columns are displayed in the sessions table. The **Save or load custom column configuration** button, indicated by a columns **◫** icon, allows saving the current displayed columns or loading previously-saved configurations. This is useful for customizing which columns are displayed when investigating different types of traffic. Column headers can also be clicked to sort the results in the table, and column widths may be adjusted by dragging the separators between column headers.

Details for individual sessions/logs can be expanded by clicking the plus **➕** icon on the left of each row. Each row may contain multiple sections and controls, depending on whether the row represents a Moloch session or a [Zeek log](#MolochZeek). Clicking the field names and values in the details sections allows additional filters to be specified or summary lists of unique values to be exported.

When viewing Moloch session details (ie., a session generated from a PCAP file), an additional packets section will be visible underneath the metadata sections. When the details of a session of this type are expanded, Moloch will read the packet(s) comprising the session for display here. Various controls can be used to adjust how the packet is displayed (enabling **natural** decoding and enabling **Show Images & Files** may produce visually pleasing results), and other options (including PCAP download, carving images and files, applying decoding filters, and examining payloads in [CyberChef](https://github.com/gchq/CyberChef)) are available.

See also Moloch's usage documentation for more information on the [Sessions view](https://localhost/help#sessions).

#### <a name="MolochPCAPExport"></a>PCAP Export

Clicking the down arrow **▼** icon to the far right of the search bar presents a list of actions including **PCAP Export** (see Moloch's [sessions help](https://localhost/help#sessions) for information on the other actions).  When full PCAP sessions are displayed, the **PCAP Export** feature allows you to create a new PCAP file from the matching Moloch sessions, including controls for which sessions are included (open items, visible items, or all matching items) and whether or not to include linked segments. Click **Export PCAP** button to generate the PCAP, after which you'll be presented with a browser download dialog to save or open the file. Note that depending on the scope of the filters specified this might take a long time (or, possibly even time out).

![Export PCAP](./docs/images/screenshots/moloch_export_pcap.png)

See the [issues](#Issues) section of this document for an error that can occur using this feature when Zeek log sessions are displayed.View

### <a name="MolochSPIView"></a>SPIView

Moloch's **SPI** (**S**ession **P**rofile **I**nformation) **View** provides a quick and easy-to-use interface for  exploring session/log metrics. The SPIView page lists categories for general session metrics (e.g., protocol, source and destination IP addresses, sort and destination ports, etc.) as well as for all of various types of network understood by Moloch and Zeek. These categories can be expanded and the top *n* values displayed, along with each value's cardinality, for the fields of interest they contain.

![Moloch's SPIView](./docs/images/screenshots/moloch_spiview.png)

Click the the plus **➕** icon to the right of a category to expand it. The values for specific fields are displayed by clicking the field description in the field list underneatn the category name. The list of field names can be filtered by typing part of the field name in the *Search for fields to display in this category* text input. The **Load All** and **Unload All** buttons can be used to toggle display of all of the fields belonging to that category. Once displayed, a field's name or one of its values may be clicked to provide further actions for filtering or displaying that field or its values. Of particular interest may be the **Open [fieldname] SPI Graph** option when clicking on a field's name. This will open a new tab with the SPI Graph ([see below](#MolochSPIGraph)) populated with the field's top values.

Note that because the SPIView page can potentially run many queries, SPIView limits the search domain to seven days (in other words, seven indices, as each index represents one day's worth of data). When using SPIView, you will have best results if you limit your search time frame to less than or equal to seven days. This limit can be adjusted by editing the `spiDataMaxIndices` setting in [config.ini](./etc/moloch/config.ini) and rebuilding the `malcolmnetsec/moloch` docker container.

See also Moloch's usage documentation for more information on [SPIView](https://localhost/help#spiview).

### <a name="MolochSPIGraph"></a>SPIGraph

Moloch's **SPI** (**S**ession **P**rofile **I**nformation) **Graph** visualizes the occurrence of some field's top *n* values over time, and (optionally) geographically. This is particularly useful for identifying trends in a particular type of communication over time: traffic using a particular protocol when seen sparsely at regular intervals on that protocol's date histogram in the SPIGraph may indicate a connection check, polling, or beaconing (for example, see the `llmnr` protocol in the screenshot below).

![Moloch's SPIGraph](./docs/images/screenshots/moloch_spigraph.png)

Controls can be found underneath the time bounding controls for selecting the field of interest, the number of elements to be displayed, the sort order, and a periodic refresh of the data.

See also Moloch's usage documentation for more information on [SPIGraph](https://localhost/help#spigraph).

### <a name="MolochConnections"></a>Connections

The **Connections** page presents network communications via a force-directed graph, making it easy to visualize logical relationships between network hosts.

![Moloch's Connections graph](./docs/images/screenshots/moloch_connections.png)

Controls are available for specifying the query size (where smaller values will execute more quickly but may only contain an incomplete representation of the top *n* sessions, and larger values may take longer to execute but will be more complete), which fields to use as the source and destionation for node values, a minimum connections threshold, and the method for determining the "weight" of the link between two nodes. As is the case with most other visualizations in Moloch, the graph is interactive: clicking on a node or the link between two nodes can be used to modify query filters, and the nodes themselves may be repositioned by dragging and dropping them. A node's color indicates whether it communicated as a source/originator, a destination/responder, or both.

While the default source and destination fields are *Src IP* and *Dst IP:Dst Port*, the Connections view is able to use any combination of any of the fields populated by Moloch and Zeek. For example:

* *Src OUI* and *Dst OUI* (hardware manufacturers)
* *Src IP* and *Protocols*
* *Originating Network Segment* and *Responding Network Segment* (see [CIDR subnet to network segment name mapping](#SegmentNaming))
* *Originating GeoIP City* and *Responding GeoIP City*

or any other combination of these or other fields.

See also Moloch's usage documentation for more information on the [Connections graph](https://localhost/help#connections).

### <a name="MolochHunt"></a>Hunt

Moloch's **Hunt** feature allows an analyst to search within the packets themselves (including payload data) rather than simply searching the session metadata. The search string may be specified using ASCII (with or without case sensitivity), hex codes, or regular expressions. Once a hunt job is complete, matching sessions can be viewed in the [Sessions](#MolochSessions)  view.

Clicking the **Create a packet search job** on the Hunt page will allow you to specify the following parameters for a new hunt job:

* a packet search job **name**
* a **maximum number of packets** to examine per session
* the **search string** and its format (*ascii*, *ascii (case sensitive)*, *hex*, *regex*, or *hex regex*)
* whether to search **source packets**, **destination packets**, or both
* whether to search **raw** or **reassembled** packets

Click the **➕ Create** button to begin the search. Moloch will scan the source PCAP files from which the sessions were created according to the search criteria. Note that whatever filters were specified when the hunt job is executed will apply to the hunt job as well; the number of sessions matching the current filters will be displayed above the hunt job parameters with text like "ⓘ Creating a new packet search job will search the packets of # sessions."

![Hunt creation](./docs/images/screenshots/moloch_hunt_creation.png)

Once a hunt job is submitted, it will be assigned a unique hunt ID (a long unique string of characters like `yuBHAGsBdljYmwGkbEMm`) and its progress will be updated periodically in the **Hunt Job Queue** with the execution percent complete, the number of matches found so far, and the other parameters with which the job was submitted. More details for the hunt job can be viewed by expanding its row with the plus **➕** icon on the left.

![Hunt completed](./docs/images/screenshots/moloch_hunt_finished.png)

Once the hunt job is complete (and a minute or so has passed, as the `huntId` must be added to the matching session records in the database), click the folder **📂** icon on the right side of the hunt job row to open a new [Sessions](#MolochSessions) tab with the search bar prepopulated to filter to sessions with packets matching the search criteria.

![Hunt result sessions](./docs/images/screenshots/moloch_hunt_sessions.png)

From this list of filtered sessions you can expand session details and explore packet payloads which matched the hunt search criteria.

The hunt feature is available only for sessions created from full packet capture data, not Zeek logs. This being the case, it is a good idea to click the eyeball **👁** icon and select the **PCAP Files** view to exclude Zeek logs from candidate sessions prior to using the hunt feature.

See also Moloch's usage documentation for more information on the [hunt feature](https://localhost/help#hunt).

### <a name="MolochStats"></a>Statistics

Moloch provides several other reports which show information about the state of Moloch and the underlying Elasticsearch database.

The **Files** list displays a list of PCAP files processed by Moloch, the date and time of the earliest packet in each file, and the file size:

![Moloch's Files list](./docs/images/screenshots/moloch_files.png)

The **ES Indices** list (available under the **Stats** page) lists the Elasticsearch indices within which log data is contained:

![Moloch's ES indices list](./docs/images/screenshots/moloch_es_stats.png)

The **History** view provides a historical list of queries issues to Moloch and the details of those queries:

![Moloch's History view](./docs/images/screenshots/moloch_history.png)

See also Moloch's usage documentation for more information on the [Files list](https://localhost/help#files), [statistics](https://localhost/help#files), and [history](https://localhost/help#history).

### <a name="MolochSettings"></a>Settings

#### General settings

The **Settings** page can be used to tweak Moloch preferences, defined additional custom views and column configurations, tweak the color theme, and more.

See Moloch's usage documentation for more information on [settings](https://localhost/help#settings).

![Moloch general settings](./docs/images/screenshots/moloch_general_settings.png)

![Moloch custom view management](./docs/images/screenshots/moloch_view_settings.png)

## <a name="Kibana"></a>Kibana

While Moloch provides very nice visualizations, especially for network traffic, [Kibana](https://www.elastic.co/guide/en/kibana/current/getting-started.html) (an open source general-purpose data visualization tool for Elasticsearch) can be used to create custom visualizations (tables, charts, graphs, dashboards, etc.) using the same data.

The Kibana container can be accessed at [https://localhost/kibana/](https://localhost/kibana/) if you are connecting locally. Several preconfigured dashboards for Zeek logs are included in Malcolm's Kibana configuration.

The official [Kibana User Guide](https://www.elastic.co/guide/en/kibana/current/index.html) has excellent tutorials for a variety of topics.

Kibana has several components for data searching and visualization:

### <a name="Discover"></a>Discover

The **Discover** view enables you to view events on a record-by-record basis (similar to a *session* record in Moloch or an individual line from a Zeek log). See the official [Kibana User Guide](https://www.elastic.co/guide/en/kibana/current/index.html) for information on using the Discover view:

* [Getting Started: Discovering Your Data](https://www.elastic.co/guide/en/kibana/current/tutorial-discovering.html)
* [Discover](https://www.elastic.co/guide/en/kibana/current/discover.html)
* [Searching Your Data](https://www.elastic.co/guide/en/kibana/current/search.html)

#### <a name="DiscoverGallery"></a>Screenshots

![Kibana's Discover view](./docs/images/screenshots/kibana_discover.png)

![Viewing the details of a session in Discover](./docs/images/screenshots/kibana_discover_table.png)

![Filtering by tags to display only sessions with public IP addresses](./docs/images/screenshots/kibana_add_filter.png)

![Changing the fields displayed in Discover](./docs/images/screenshots/kibana_fields_list.png)

![Opening a previously-saved search](./docs/images/screenshots/kibana_open_search.png)

### <a name="KibanaVisualizations"></a>Visualizations and dashboards

#### <a name="PrebuiltVisualizations"></a>Prebuilt visualizations and dashboards

Malcolm comes with dozens of prebuilt visualizations and dashboards for the network traffic represented by each of the Zeek log types. Click **Dashboard** to see a list of these dashboards. As is the case with all Kibana's visualizations, all of the charts, graphs, maps, and tables are interactive and can be clicked on to narrow or expand the scope of the data you are investigating. Similarly, click **Visualize** to explore the prebuilt visualizations used to build the dashboards.

Many of Malcolm's prebuilt visualizations for Zeek logs are heavily inspired by the excellent [Kibana Dashboards](https://github.com/Security-Onion-Solutions/securityonion-elastic/tree/master/kibana/dashboards) that are part of [Security Onion](https://securityonion.net/).

##### <a name="PrebuiltVisualizationsGallery"></a>Screenshots

![The Connections dashboard displays information about the "top talkers" across all types of sessions](./docs/images/screenshots/kibana_connections.png)

![The HTTP dashboard displays important details about HTTP traffic](./docs/images/screenshots/kibana_http.png)

![There are several Connections visualizations using locations from GeoIP lookups](./docs/images/screenshots/kibana_latlon_map.png)

![Kibana includes both coordinate and region map types](./docs/images/screenshots/kibana_region_map.png)

![The Notices dashboard highlights things which Zeek determine are potentially bad](./docs/images/screenshots/kibana_notices.png)

![The Signatures dashboard displays signature hits, such as antivirus hits on files extracted from network traffic](./docs/images/screenshots/kibana_signatures.png)

![The Software dashboard displays the type, name, and version of software seen communicating on the network](./docs/images/screenshots/kibana_software.png)

![The PE (portable executables) dashboard displays information about executable files transferred over the network](./docs/images/screenshots/kibana_portable_executables.png)

![The SMTP dashboard highlights details about SMTP traffic](./docs/images/screenshots/kibana_smtp.png)

![The SSL dashboard displays information about SSL versions, certificates, and TLS JA3 fingerprints](./docs/images/screenshots/kibana_ssl.png)

![The files dashboard displays metrics about the files transferred over the network](./docs/images/screenshots/kibana_files_source.png)

![This dashboard provides insight into DNP3 (Distributed Network Protocol), a protocol used commonly in electric and water utilities](./docs/images/screenshots/kibana_dnp3.png)

![Modbus is a standard protocol found in many industrial control systems (ICS)](./docs/images/screenshots/kibana_modbus.png)

![BACnet is a communications protocol for Building Automation and Control (BAC) networks](./docs/images/screenshots/kibana_bacnet.png)

![EtherNet/IP is an industrial network protocol that adapts the Common Industrial Protocol to standard Ethernet](./docs/images/screenshots/kibana_ethernetip.png)

![MQTT is a lightweight publish-subscribe network protocol that transports messages between devices](./docs/images/screenshots/kibana_mqtt.png)

![PROFINET is an industry technical standard for data communication over Industrial Ethernet](./docs/images/screenshots/kibana_profinet.png)

![S7comm is a Siemens proprietary protocol that runs between programmable logic controllers (PLCs) of the Siemens family](./docs/images/screenshots/kibana_s7comm.png)

#### <a name="BuildDashboard"></a>Building your own visualizations and dashboards

See the official [Kibana User Guide](https://www.elastic.co/guide/en/kibana/current/index.html) for information on creating your own visualizations and dashboards:

* [Getting Started: Visualizing Your Data](https://www.elastic.co/guide/en/kibana/current/tutorial-visualizing.html)
* [Visualize](https://www.elastic.co/guide/en/kibana/current/visualize.html)
* [Dashboard](https://www.elastic.co/guide/en/kibana/current/dashboard.html)
* [Timelion](https://www.elastic.co/guide/en/kibana/current/timelion.html) (more advanced time series data visualizer)

##### <a name="NewVisualizationsGallery"></a>Screenshots

![Kibana boasts many types of visualizations for displaying your data](./docs/images/screenshots/kibana_new_visualization.png)

![Timelion is a powerful tool for visualizing time series data](./docs/images/screenshots/kibana_timelion.png)

![Visual Builder is another time series data visualizer](./docs/images/screenshots/kibana_time_series.png)

## <a name="SearchCheatSheet"></a>Search Queries in Moloch and Kibana

Kibana support two query syntaxes: the legacy [Lucene](https://www.elastic.co/guide/en/kibana/current/lucene-query.html) stynax and the new [Kibana Query Language (KQL)](https://www.elastic.co/guide/en/kibana/current/kuery-query.html), both of which are somewhat different than Moloch's query syntax (see the help at [https://localhost/help#search](https://localhost/help#search) if you are connecting locally). The Moloch interface is for searching and visualizing both Moloch sessions and Zeek logs. The prebuilt dashboards in the Kibana interface are for searching and visualizing Zeek logs, but will not include Moloch sessions. Here are some common patterns used in building search query strings for Moloch and Kibana, respectively. See the links provided for further documentation.

| | [Moloch Search String](https://localhost/help#search) | [Kibana Search String (Lucene)](https://www.elastic.co/guide/en/kibana/current/lucene-query.html) | [Kibana Search String (KQL)](https://www.elastic.co/guide/en/kibana/current/kuery-query.html)|
|---|:---:|:---:|:---:|
| Field exists |`zeek.logType == EXISTS!`|`_exists_:zeek.logType`|`zeek.logType:*`|
| Field does not exist |`zeek.logType != EXISTS!`|`NOT _exists_:zeek.logType`|`NOT zeek.logType:*`|
| Field matches a value |`port.dst == 22`|`dstPort:22`|`dstPort:22`|
| Field does not match a value |`port.dst != 22`|`NOT dstPort:22`|`NOT dstPort:22`|
| Field matches at least one of a list of values |`tags == [external_source, external_destination]`|`tags:(external_source OR external_destination)`|`tags:(external_source or external_destination)`|
| Field range (inclusive) |`http.statuscode >= 200 && http.statuscode <= 300`|`http.statuscode:[200 TO 300]`|`http.statuscode >= 200 and http.statuscode <= 300`|
| Field range (exclusive) |`http.statuscode > 200 && http.statuscode < 300`|`http.statuscode:{200 TO 300}`|`http.statuscode > 200 and http.statuscode < 300`|
| Field range (mixed exclusivity) |`http.statuscode >= 200 && http.statuscode < 300`|`http.statuscode:[200 TO 300}`|`http.statuscode >= 200 and http.statuscode < 300`|
| Match all search terms (AND) |`(tags == [external_source, external_destination]) && (http.statuscode == 401)`|`tags:(external_source OR external_destination) AND http.statuscode:401`|`tags:(external_source or external_destination) and http.statuscode:401`|
| Match any search terms (OR) |`(zeek_ftp.password == EXISTS!) || (zeek_http.password == EXISTS!) || (zeek.user == "anonymous")`|`_exists_:zeek_ftp.password OR _exists_:zeek_http.password OR zeek.user:"anonymous"`|`zeek_ftp.password:* or zeek_http.password:* or zeek.user:"anonymous"`|
| Global string search (anywhere in the document) |all Moloch search expressions are field-based|`microsoft`|`microsoft`|
| Wildcards|`host.dns == "*micro?oft*"` (`?` for single character, `*` for any characters)|`dns.host:*micro?oft*` (`?` for single character, `*` for any characters)|`dns.host:*micro*ft*` (`*` for any characters)|
| Regex |`host.http == /.*www\.f.*k\.com.*/`|`zeek_http.host:/.*www\.f.*k\.com.*/`|Kibana Query Language does not currently support regex|
| IPv4 values |`ip == 0.0.0.0/0`|`srcIp:"0.0.0.0/0" OR dstIp:"0.0.0.0/0"`|`srcIp:"0.0.0.0/0" OR dstIp:"0.0.0.0/0"`|
| IPv6 values |`(ip.src == EXISTS! || ip.dst == EXISTS!) && (ip != 0.0.0.0/0)`|`(_exists_:srcIp AND NOT srcIp:"0.0.0.0/0") OR (_exists_:dstIp AND NOT dstIp:"0.0.0.0/0")`|`(srcIp:* and not srcIp:"0.0.0.0/0") or (dstIp:* and not dstIp:"0.0.0.0/0")`|
| GeoIP information available |`country == EXISTS!`|`_exists_:zeek.destination_geo OR _exists_:zeek.source_geo`|`zeek.destination_geo:* or zeek.source_geo:*`|
| Zeek log type |`zeek.logType == notice`|`zeek.logType:notice`|`zeek.logType:notice`|
| IP CIDR Subnets |`ip.src == 172.16.0.0/12`|`srcIp:"172.16.0.0/12"`|`srcIp:"172.16.0.0/12"`|
| Search time frame |Use Moloch time bounding controls under the search bar|Use Kibana time range controls in the upper right-hand corner|Use Kibana time range controls in the upper right-hand corner|

When building complex queries, it is **strongly recommended** that you enclose search terms and expressions in parentheses to control order of operations.

As Zeek logs are ingested, Malcolm parses and normalizes the logs' fields to match Moloch's underlying Elasticsearch schema. A complete list of these fields can be found in the Moloch help (accessible at [https://localhost/help#fields](https://localhost/help#fields) if you are connecting locally).

Whenever possible, Zeek fields are mapped to existing corresponding Moloch fields: for example, the `orig_h` field in Zeek is mapped to Moloch's `srcIp` field. The original Zeek fields are also left intact. To complicate the issue, the Moloch interface uses its own aliases to reference those fields: the source IP field is referenced as `ip.src` (Moloch's alias) in Moloch and `srcIp` or `zeek.orig_h` in Kibana.

The table below shows the mapping of some of these fields.

| Field Description |Moloch Field Alias(es)|Moloch-mapped Zeek Field(s)|Zeek Field(s)|
|---|:---:|:---:|:---:|
| [Community ID](https://github.com/corelight/community-id-spec) Flow Hash ||`communityId`|`zeek.community_id`|
| Destination IP |`ip.dst`|`dstIp`|`zeek.resp_h`|
| Destination MAC |`mac.dst`|`dstMac`|`zeek.resp_l2_addr`|
| Destination Port |`port.dst`|`dstPort`|`zeek.resp_p`|
| Duration |`session.length`|`length`|`zeek_conn.duration`|
| First Packet Time |`starttime`|`firstPacket`|`zeek.ts`, `@timestamp`|
| IP Protocol |`ip.protocol`|`ipProtocol`|`zeek.proto`|
| Last Packet Time |`stoptime`|`lastPacket`||
| MIME Type |`email.bodymagic`, `http.bodymagic`|`http.bodyMagic`|`zeek.filetype`, `zeek_files.mime_type`, `zeek_ftp.mime_type`, `zeek_http.orig_mime_types`, `zeek_http.resp_mime_types`, `zeek_irc.dcc_mime_type`|
| Protocol/Service |`protocols`|`protocol`|`zeek.proto`, `zeek.service`|
| Request Bytes |`databytes.src`, `bytes.src`|`srcBytes`, `srcDataBytes`|`zeek_conn.orig_bytes`, `zeek_conn.orig_ip_bytes`|
| Request Packets |`packets.src`|`srcPackets`|`zeek_conn.orig_pkts`|
| Response Bytes |`databytes.dst`, `bytes.dst`|`dstBytes`, `dstDataBytes`|`zeek_conn.resp_bytes`, `zeek_conn.resp_ip_bytes`|
| Response Packets |`packets.dst`|`dstPackets`|`zeek_con.resp_pkts`|
| Source IP |`ip.src`|`srcIp`|`zeek.orig_h`|
| Source MAC |`mac.src`|`srcMac`|`zeek.orig_l2_addr`|
| Source Port |`port.src`|`srcPort`|`zeek.orig_p`|
| Total Bytes |`databytes`, `bytes`|`totDataBytes`, `totBytes`||
| Total Packets |`packets`|`totPackets`||
| Username |`user`|`user`|`zeek.user`|
| Zeek Connection UID|||`zeek.uid`|
| Zeek File UID |||`zeek.fuid`|
| Zeek Log Type |||`zeek.logType`|

In addition to the fields listed above, Moloch provides several special field aliases for matching any field of a particular type. While these aliases do not exist in Kibana *per se*, they can be approximated as illustrated below.

| Matches Any | Moloch Special Field Example | Kibana/Zeek Equivalent Example |
|---|:---:|:---:|
| IP Address | `ip == 192.168.0.1` | `srcIp:192.168.0.1 OR dstIp:192.168.0.1` |
| Port | `port == [80, 443, 8080, 8443]` | `srcPort:(80 OR 443 OR 8080 OR 8443) OR dstPort:(80 OR 443 OR 8080 OR 8443)` |
| Country (code) | `country == [RU,CN]` | `zeek.destination_geo.country_code2:(RU OR CN) OR zeek.source_geo.country_code2:(RU OR CN) OR dns.GEO:(RU OR CN)` |
| Country (name) | | `zeek.destination_geo.country_name:(Russia OR China) OR zeek.source_geo.country_name:(Russia OR China)` |
| ASN | `asn == "*Mozilla*"` | `srcASN:*Mozilla* OR dstASN:*Mozilla* OR dns.ASN:*Mozilla*` |
| Host | `host == www.microsoft.com` | `zeek_http.host:www.microsoft.com (or zeek_dhcp.host_name, zeek_dns.host, zeek_ntlm.host, smb.host, etc.)` |
| Protocol (layers >= 4) | `protocols == tls` | `protocol:tls` |
| User | `user == EXISTS! && user != anonymous` | `_exists_:user AND (NOT user:anonymous)` |

For details on how to filter both Zeek logs and Moloch session records for a particular connection, see [Correlating Zeek logs and Moloch sessions](#ZeekMolochFlowCorrelation).

## <a name="MalcolmFeatures"></a>Other Malcolm features

### <a name="ZeekFileExtraction"></a>Automatic file extraction and scanning

Malcolm can leverage Zeek's knowledge of network protocols to automatically detect file transfers and extract those files from PCAPs as Zeek processes them. This behavior can be enabled globally by modifying the `ZEEK_EXTRACTOR_MODE` [environment variable in `docker-compose.yml`](#DockerComposeYml), or on a per-upload basis for PCAP files uploaded via the [browser-based upload form](#Upload) when **Analyze with Zeek** is selected.

To specify which files should be extracted, the following values are acceptable in `ZEEK_EXTRACTOR_MODE`:

* `none`: no file extraction
* `interesting`: extraction of files with mime types of common attack vectors
* `mapped`: extraction of files with recognized mime types
* `known`: extraction of files for which any mime type can be determined
* `all`: extract all files

Extracted files can be examined through either (but not both) of two methods:

* submitting file hashes to [**VirusTotal**](https://www.virustotal.com/en/#search); to enable this method, specify the `VTOT_API2_KEY` [environment variable in `docker-compose.yml`](#DockerComposeYml)
* scanning files with [**ClamAV**](https://www.clamav.net/); to enable this method, set the `EXTRACTED_FILE_ENABLE_CLAMAV` [environment variable in `docker-compose.yml`](#DockerComposeYml) to `true` and leave `VTOT_API2_KEY` blank

Files which are flagged as potentially malicious via either of these methods will be logged as Zeek `signatures.log` entries, and can be viewed in the **Signatures** dashboard in Kibana.

The `EXTRACTED_FILE_PRESERVATION` [environment variable in `docker-compose.yml`](#DockerComposeYml) determines the behavior for preservation of Zeek-extracted files:

* `quarantined`: preserve only flagged files in `./zeek-logs/extract_files/quarantine`
* `all`: preserve flagged files in `./zeek-logs/extract_files/quarantine` and all other extracted files in `./zeek-logs/extract_files/preserved`
* `none`: preserve no extracted files

### <a name="HostAndSubnetNaming"></a>Automatic host and subnet name assignment

#### <a name="HostNaming"></a>IP/MAC address to hostname mapping via `host-map.txt`

The `host-map.txt` file in the Malcolm installation directory can be used to define names for network hosts based on IP and/or MAC addresses in Zeek logs. The default empty configuration looks like this:
```
# IP or MAC address to host name map:
#   address|host name|required tag
#
# where:
#   address: comma-separated list of IPv4, IPv6, or MAC addresses
#          e.g., 172.16.10.41, 02:42:45:dc:a2:96, 2001:0db8:85a3:0000:0000:8a2e:0370:7334
#
#   host name: host name to be assigned when event address(es) match
#
#   required tag (optional): only check match and apply host name if the event
#                            contains this tag
#
```
Each non-comment line (not beginning with a `#`), defines an address-to-name mapping for a network host. For example:
```
127.0.0.1,127.0.1.1,::1|localhost|
192.168.10.10|office-laptop.intranet.lan|
06:46:0b:a6:16:bf|serial-host.intranet.lan|testbed
```
Each line consists of three `|`-separated fields: address(es), hostname, and, optionally, a tag which, if specified, must belong to a log for the matching to occur.

As Zeek logs are processed into Malcolm's Elasticsearch instance, the log's source and destination IP and MAC address fields (`zeek.orig_h`, `zeek.resp_h`, `zeek.orig_l2_addr`, and `zeek.resp_l2_addr`, respectively) are compared against the lists of addresses in `host-map.txt`. When a match is found, a new field is added to the log: `zeek.orig_hostname` or `zeek.resp_hostname`, depending on whether the matching address belongs to the originating or responding host. If the third field (the "required tag" field) is specified, a log must also contain that value in its `tags` field in addition to matching the IP or MAC address specified in order for the corresponding `_hostname` field to be added.

`zeek.orig_hostname` and `zeek.resp_hostname` may each contain multiple values. For example, if both a host's source IP address and source MAC address were matched by two different lines, `zeek.orig_hostname` would contain the hostname values from both matching lines.

#### <a name="SegmentNaming"></a>CIDR subnet to network segment name mapping via `cidr-map.txt`

The `cidr-map.txt` file in the Malcolm installation directory can be used to define names for network segments based on IP addresses in Zeek logs. The default empty configuration looks like this:
```
# CIDR to network segment format:
#   IP(s)|segment name|required tag
#
# where:
#   IP(s): comma-separated list of CIDR-formatted network IP addresses
#          e.g., 10.0.0.0/8, 169.254.0.0/16, 172.16.10.41
#
#   segment name: segment name to be assigned when event IP address(es) match
#
#   required tag (optional): only check match and apply segment name if the event
#                            contains this tag
#
```
Each non-comment line (not beginning with a `#`), defines an subnet-to-name mapping for a network host. For example:
```
192.168.50.0/24,192.168.40.0/24,10.0.0.0/8|corporate|
192.168.100.0/24|control|
192.168.200.0/24|dmz|
172.16.0.0/12|virtualized|testbed
```
Each line consists of three `|`-separated fields: CIDR-formatted subnet IP range(s), subnet name, and, optionally, a tag which, if specified, must belong to a log for the matching to occur.

As Zeek logs are processed into Malcolm's Elasticsearch instance, the log's source and destination IP address fields (`zeek.orig_h` and `zeek.resp_h`, respectively) are compared against the lists of addresses in `cidr-map.txt`. When a match is found, a new field is added to the log: `zeek.orig_segment` or `zeek.resp_segment`, depending on whether the matching address belongs to the originating or responding host. If the third field (the "required tag" field) is specified, a log must also contain that value in its `tags` field in addition to its IP address falling within the subnet specified in order for the corresponding `_segment` field to be added.

`zeek.orig_segment` and `zeek.resp_segment` may each contain multiple values. For example, if `cidr-map.txt` specifies multiple overlapping subnets on different lines, `zeek.orig_segment` would contain the hostname values from both matching lines if `zeek.orig_h` belonged to both subnets.

If both `zeek.orig_segment` and `zeek.resp_segment` are added to a log, and if they contain different values, the tag `cross_segment` will be added to the log's `tags` field for convenient identification of cross-segment traffic. This traffic could be easily visualized using Moloch's **Connections** graph, by setting the **Src:** value to **Originating Network Segment** and the **Dst:** value to **Responding Network Segment**:

![Cross-segment traffic in Connections](./docs/images/screenshots/moloch_connections_segments.png)

#### <a name="NameMapUI"></a>Defining hostname and CIDR subnet names interface

As an alternative to manually editing `cidr-map.txt` and `host-map.txt`, a **Host and Subnet Name Mapping** editor is available at [https://localhost/name-map-ui/](https://localhost/name-map-ui/) if you are connecting locally. Upon loading, the editor is populated from `cidr-map.txt`, `host-map.txt` and `net-map.json`. 

This editor provides the following controls:

* 🔎 **Search mappings** - narrow the list of visible items using a search filter
* **Type**, **Address**, **Name** and **Tag** *(column headings)* - sort the list of items by clicking a column header
* 📝 *(per item)* - modify the selected item
* 🚫 *(per item)* - remove the selected item
* 🖳 **host** / 🖧 **segment**, **Address**, **Name**, **Tag (optional)** and 💾 - save the item with these values (either adding a new item or updating the item being modified)
* 📥 **Import** - clear the list and replace it with the contents of an uploaded `net-map.json` file
* 📤 **Export** - format and download the list as a `net-map.json` file
* 💾 **Save Mappings** - format and store `net-map.json` in the Malcolm directory (replacing the existing `net-map.json` file)
* 🔁 **Restart Logstash** - restart log ingestion, parsing and enrichment

![Host and Subnet Name Mapping Editor](./docs/images/screenshots/malcolm_name_map_ui.png)

#### <a name="ApplyMapping"></a>Applying mapping changes

When changes are made to either `cidr-map.txt`, `host-map.txt` or `net-map.json`, Malcolm's Logstash container must be restarted. The easiest way to do this is to restart malcolm via `restart` (see [Stopping and restarting Malcolm](#StopAndRestart)) or by clicking the 🔁 **Restart Logstash** button in the [name mapping interface](#NameMapUI) interface.

Restarting Logstash may take several minutes, after which log ingestion will be resumed.

## <a name="Curator"></a>Elasticsearch index curation

Malcolm uses [Elasticsearch Curator](https://www.elastic.co/guide/en/elasticsearch/client/curator/current/about.html) to periodically examine indices representing the log data and perform actions on indices meeting criteria for age or disk usage. The environment variables prefixed with `CURATOR_` in the [`docker-compose.yml`](#DockerComposeYml) file determine the criteria for the following actions:

* [snapshot](https://www.elastic.co/guide/en/elasticsearch/client/curator/current/snapshot.html) (back up) the previous day's Elasticsearch index once daily; by default snapshots are stored locally under the `./elasticsearch-backup/` directory mounted as a volume into the `elasticsearch` container
* [close](https://www.elastic.co/guide/en/elasticsearch/client/curator/current/close.html) indices [older than a specified age](https://www.elastic.co/guide/en/elasticsearch/client/curator/current/filtertype_age.html) in order to reduce RAM utilization
* [delete](https://www.elastic.co/guide/en/elasticsearch/client/curator/current/delete_indices.html) indices [older than a specified age](https://www.elastic.co/guide/en/elasticsearch/client/curator/current/filtertype_age.html) in order to reduce disk usage
* [delete](https://www.elastic.co/guide/en/elasticsearch/client/curator/current/delete_indices.html) the oldest indices in order to keep the total [database size under a specified threshold](https://www.elastic.co/guide/en/elasticsearch/client/curator/current/filtertype_space.html)

This behavior can also be modified by running [`./scripts/install.py --configure`](#ConfigAndTuning).

Other custom [filters](https://www.elastic.co/guide/en/elasticsearch/client/curator/current/filters.html) and [actions](https://www.elastic.co/guide/en/elasticsearch/client/curator/current/actions.html) may be defined by the user by manually modifying the `action_file.yml` file used by the `curator` container and ensuring that it is mounted into the container as a volume in the `curator:` section of your `docker-compose.yml` file:

```
  curator:
…
    volumes:
      - ./curator/config/action_file.yml:/config/action_file.yml
…
```

The settings governing index curation can affect Malcolm's performance in both log ingestion and queries, and there are caveats that should be taken into consideration when configuring this feature. Please read the Elasticsearch documentation linked in this section with regards to index curation.

Index curation only deals with disk space consumed by Elasticsearch indices: it does not have anything to do with PCAP file storage. The `MANAGE_PCAP_FILES` environment variable in the [`docker-compose.yml`](#DockerComposeYml) file can be used to allow Moloch to prune old PCAP files based on available disk space.

## <a name="ISO"></a>Malcolm installer ISO

Malcolm's Docker-based deployment model makes Malcolm able to run on a variety of platforms. However, in some circumstances (for example, as a long-running appliance as part of a security operations center, or inside of a virtual machine) it may be desirable to install Malcolm as a dedicated standalone installation.

Malcolm can be packaged into an installer ISO based on the current [stable release](https://wiki.debian.org/DebianStable) of [Debian](https://www.debian.org/). This [customized Debian installation](https://wiki.debian.org/DebianLive) is preconfigured with the bare minimum software needed to run Malcolm.

### <a name="ISOBuild"></a>Generating the ISO

Official downloads of the Malcolm installer ISO are not provided: however, it can be built easily on an internet-connected Linux host running current versions of [VirtualBox](https://www.virtualbox.org/) and [Vagrant](https://www.vagrantup.com/).

To perform a clean build the Malcolm installer ISO, navigate to your local Malcolm working copy and run:

```
$ ./malcolm-iso/build_via_vagrant.sh -f
…
Starting build machine...
Bringing machine 'default' up with 'virtualbox' provider...
…
```

Building the ISO may take 30 minutes or more depending on your system. As the build finishes, you will see the following message indicating success:

```
…
<<<<<<< HEAD
Finished, created "/malcolm-build/malcolm-iso/malcolm-2.1.0.iso"
=======
Finished, created "/malcolm-build/malcolm-iso/malcolm-2.0.3.iso"
>>>>>>> 3eded783
…
```

By default, Malcolm's Docker images are not packaged with the installer ISO, assuming instead that you will pull the [latest images](https://hub.docker.com/u/malcolmnetsec) with a `docker-compose pull` command as described in the [Quick start](#QuickStart) section. If you wish to build an ISO with the latest Malcolm images included, follow the directions to create [pre-packaged installation files](#Packager), which include a tarball with a name like `malcolm_YYYYMMDD_HHNNSS_xxxxxxx_images.tar.gz`. Then, pass that images tarball to the ISO build script with a `-d`, like this:

```
$ ./malcolm-iso/build_via_vagrant.sh -f -d malcolm_YYYYMMDD_HHNNSS_xxxxxxx_images.tar.gz
…
```

A system installed from the resulting ISO will load the Malcolm Docker images upon first boot. This method is desirable when the ISO is to be installed in an "air gapped" environment or for distribution to non-networked machines.

### <a name="ISOInstallation"></a>Installation

The ISO medium boots on systems that support EFI-mode booting. The installer is designed to require as little user input as possible. For this reason, there are NO user prompts and confirmations about partitioning and reformatting hard disks for use by the operating system. The  installer assumes that all non-removable storage media (eg., SSD, HDD, NVMe, etc.) are available for use and ⛔🆘😭💀 ***will partition and format them without warning*** 💀😭🆘⛔.

The installer will ask for several pieces of information prior to installing the Malcolm base operating system:

* Hostname
* Domain name
* Root password – (optional) a password for the privileged root account which is rarely needed
* User name: the name for the non-privileged service account user account under which the Malcolm runs
* User password – a password for the non-privileged sensor account
* Encryption password (optional) – if the encrypted installation option was selected at boot time, the encryption password must be entered every time the system boots

At the end of the installation process, you will be prompted with a few self-explanatory yes/no questions:

* **Disable IPv6?**
* **Automatically login to the GUI session?**
* **Should the GUI session be locked due to inactivity?**
* **Display the [Standard Mandatory DoD Notice and Consent Banner](https://www.stigviewer.com/stig/application_security_and_development/2018-12-24/finding/V-69349)?** *(only applies when installed on U.S. government information systems)*

Following these prompts, the installer will reboot and the Malcolm base operating system will boot.

### <a name="ISOSetup"></a>Setup

When the system boots for the first time, the Malcolm Docker images will load if the installer was built with pre-packaged installation files as described above. Wait for this operation to continue (the progress dialog will disappear when they have finished loading) before continuing the setup.

Open a terminal (click the red terminal 🗔 icon next to the Debian swirl logo 🍥 menu button in the menu bar). At this point, setup is similar to the steps described in the [Quick start](#QuickStart) section. Navigate to the Malcolm directory (`cd ~/Malcolm`) and run [`auth_setup`](#AuthSetup) to configure authentication. If the ISO didn't have pre-packaged Malcolm images, or if you'd like to retrieve the latest updates, run `docker-compose pull`. Finalize your configuration by running `sudo python3 scripts/install.py -c` and follow the prompts as illustrated in the [installation example](#InstallationExample).

Once Malcolm is configured, you can [start Malcolm](#Starting) via the command line or by clicking the circular yellow Malcolm icon in the menu bar.

### <a name="ConfigTime"></a>Time synchronization

If you wish to set up time synchronization via [NTP](http://www.ntp.org/) or `htpdate`, open a terminal and run `sudo configure-interfaces.py`. Select **Continue**, then choose **Time Sync**. Here you can configure the operating system to keep its time synchronized with either an NTP server (using the NTP protocol), another Malcolm instance, or another HTTP/HTTPS server. On the next dialog, choose the time synchronization method you wish to configure.

If **htpdate** is selected, you will be prompted to enter the IP address or hostname and port of an HTTP/HTTPS server (for a Malcolm instance, port `9200` may be used) and the time synchronization check frequency in minutes. A test connection will be made to determine if the time can be retrieved from the server.

If *ntpdate* is selected, you will be prompted to enter the IP address or hostname of the NTP server.

Upon configuring time synchronization, a "Time synchronization configured successfully!" message will be displayed.

### <a name="Hardening"></a>Hardening

The Malcolm aggregator base operating system targets the following guidelines for establishing a secure configuration posture:

* DISA STIG (Security Technical Implementation Guides) [ported](https://github.com/hardenedlinux/STIG-4-Debian) from [DISA RHEL 7 STIG](https://www.stigviewer.com/stig/red_hat_enterprise_linux_7/) v1r1 to a Debian 9 base platform
* [CIS Debian Linux 9 Benchmark](https://www.cisecurity.org/cis-benchmarks/cis-benchmarks-faq/) with additional recommendations by the [hardenedlinux/harbian-audit](https://github.com/hardenedlinux/harbian-audit) project

#### <a name="STIGExceptions"></a>STIG compliance exceptions

[Currently](https://github.com/hardenedlinux/STIG-4-Debian/blob/master/stig-debian.txt) there are 158 compliance checks that can be verified automatically and 23 compliance checks that must be verified manually.

The Malcolm aggregator base operating system claims the following exceptions to STIG compliance:

| # | ID  | Title | Justification |
| --- | --- | --- | --- |
| 1 | [SV-86535r1](https://www.stigviewer.com/stig/red_hat_enterprise_linux_7/2017-12-14/finding/V-71911) | When passwords are changed a minimum of eight of the total number of characters must be changed. | Account/password policy exception: As an aggregator running Malcolm is intended to be used as an appliance rather than a general user-facing software platform, some exceptions to password enforcement policies are claimed. |
| 2 | [SV-86537r1](https://www.stigviewer.com/stig/red_hat_enterprise_linux_7/2017-12-14/finding/V-71913) | When passwords are changed a minimum of four character classes must be changed. | Account/password policy exception |
| 3 | [SV-86549r1](https://www.stigviewer.com/stig/red_hat_enterprise_linux_7/2017-07-08/finding/V-71925) | Passwords for new users must be restricted to a 24 hours/1 day minimum lifetime. | Account/password policy exception |
| 4 | [SV-86551r1](https://www.stigviewer.com/stig/red_hat_enterprise_linux_7/2017-07-08/finding/V-71927) | Passwords must be restricted to a 24 hours/1 day minimum lifetime. | Account/password policy exception |
| 5 | [SV-86553r1](https://www.stigviewer.com/stig/red_hat_enterprise_linux_7/2017-12-14/finding/V-71929) | Passwords for new users must be restricted to a 60-day maximum lifetime. | Account/password policy exception |
| 6 | [SV-86555r1](https://www.stigviewer.com/stig/red_hat_enterprise_linux_7/2017-12-14/finding/V-71931) | Existing passwords must be restricted to a 60-day maximum lifetime. | Account/password policy exception |
| 7 | [SV-86557r1](https://www.stigviewer.com/stig/red_hat_enterprise_linux_7/2017-07-08/finding/V-71933) | Passwords must be prohibited from reuse for a minimum of five generations. | Account/password policy exception |
| 8 | [SV-86565r1](https://www.stigviewer.com/stig/red_hat_enterprise_linux_7/2017-07-08/finding/V-71941) | The operating system must disable account identifiers (individuals, groups, roles, and devices) if the password expires. | Account/password policy exception |
| 9 | [SV-86567r2](https://www.stigviewer.com/stig/red_hat_enterprise_linux_7/2017-12-14/finding/V-71943) | Accounts subject to three unsuccessful logon attempts within 15 minutes must be locked for the maximum configurable period. | Account/password policy exception |
| 10 | [SV-86569r1](https://www.stigviewer.com/stig/red_hat_enterprise_linux_7/2017-07-08/finding/V-71945) | If three unsuccessful root logon attempts within 15 minutes occur the associated account must be locked. | Account/password policy exception |
| 11 | [SV-86603r1](https://www.stigviewer.com/stig/red_hat_enterprise_linux_7/2018-11-28/finding/V-71979) | The … operating system must prevent the installation of software, patches, service packs, device drivers, or operating system components of local packages without verification they have been digitally signed using a certificate that is issued by a Certificate Authority (CA) that is recognized and approved by the organization. | As the base distribution is not using embedded signatures, `debsig-verify` would reject all packages (see comment in `/etc/dpkg/dpkg.cfg`). Enabling it after installation would disallow any future updates. |
| 12 | [SV-86607r1](https://www.stigviewer.com/stig/red_hat_enterprise_linux_7/2017-07-08/finding/V-71983) | USB mass storage must be disabled. | The ability to ingest data (such as PCAP files) from a mounted USB mass storage device is a requirement of the system. |
| 13 | [SV-86609r1](https://www.stigviewer.com/stig/red_hat_enterprise_linux_7/2017-07-08/finding/V-71985) | File system automounter must be disabled unless required. | The ability to ingest data (such as PCAP files) from a mounted USB mass storage device is a requirement of the system. |
| 14 | [SV-86705r1](https://www.stigviewer.com/stig/red_hat_enterprise_linux_7/2017-12-14/finding/V-72081) | The operating system must shut down upon audit processing failure, unless availability is an overriding concern. If availability is a concern, the system must alert the designated staff (System Administrator [SA] and Information System Security Officer [ISSO] at a minimum) in the event of an audit processing failure. | As maximizing availability is a system requirement, audit processing failures will be logged on the device rather than halting the system. |
| 15 | [SV-86713r1](https://www.stigviewer.com/stig/red_hat_enterprise_linux_7/2017-12-14/finding/V-72089) | The operating system must immediately notify the System Administrator (SA) and Information System Security Officer ISSO (at a minimum) when allocated audit record storage volume reaches 75% of the repository maximum audit record storage capacity. | same as above |
| 16 | [SV-86715r1](https://www.stigviewer.com/stig/red_hat_enterprise_linux_7/2017-07-08/finding/V-72093) | The operating system must immediately notify the System Administrator (SA) and Information System Security Officer (ISSO) (at a minimum) when the threshold for the repository maximum audit record storage capacity is reached. | same as above |
| 17 | [SV-86597r1](https://www.stigviewer.com/stig/red_hat_enterprise_linux_7/2017-07-08/finding/V-71973) | A file integrity tool must verify the baseline operating system configuration at least weekly. | This functionality is not configured by default, but it could be configured post-install using [Auditbeat](https://www.elastic.co/products/beats/auditbeat) or `aide` |
| 18 | [SV-86697r2](https://www.stigviewer.com/stig/red_hat_enterprise_linux_7/2017-07-08/finding/V-72073) | The file integrity tool must use FIPS 140-2 approved cryptographic hashes for validating file contents and directories. | same as above |
| 19 | [SV-86707r1](https://www.stigviewer.com/stig/red_hat_enterprise_linux_7/2017-07-08/finding/V-72083) | The operating system must off-load audit records onto a different system or media from the system being audited. | same as above |
| 20 | [SV-86709r1](https://www.stigviewer.com/stig/red_hat_enterprise_linux_7/2017-12-14/finding/V-72085) | The operating system must encrypt the transfer of audit records off-loaded onto a different system or media from the system being audited. | same as above  |
| 21 | [SV-86833r1](https://www.stigviewer.com/stig/red_hat_enterprise_linux_7/2017-07-08/finding/V-72209) | The system must send rsyslog output to a log aggregation server. | same as above  |
| 22 | [SV-87815r2](https://www.stigviewer.com/stig/red_hat_enterprise_linux_7/2017-12-14/finding/V-73163) | The audit system must take appropriate action when there is an error sending audit records to a remote system. | same as above  |
| 23 | [SV-86693r2](https://www.stigviewer.com/stig/red_hat_enterprise_linux_7/2017-12-14/finding/V-72069) | The file integrity tool must be configured to verify Access Control Lists (ACLs). | As this is not a multi-user system, the ACL check would be irrelevant. |
| 24 | [SV-86837r1](https://www.stigviewer.com/stig/red_hat_enterprise_linux_6/2016-12-16/finding/V-38666) | The system must use and update a DoD-approved virus scan program. | As this is a network traffic analysis appliance rather than an end-user device, regular user files will not be created. A virus scan program would impact device performance and would be unnecessary. |
| 25 | [SV-86839r1](https://www.stigviewer.com/stig/red_hat_enterprise_linux_7/2017-12-14/finding/V-72215) | The system must update the virus scan program every seven days or more frequently. | As this is a network traffic analysis appliance rather than an end-user device, regular user files will not be created. A virus scan program would impact device performance and would be unnecessary. |
| 26 | [SV-86847r2](https://www.stigviewer.com/stig/red_hat_enterprise_linux_7/2017-12-14/finding/V-72223) | All network connections associated with a communication session must be terminated at the end of the session or after 10 minutes of inactivity from the user at a command prompt, except to fulfill documented and validated mission requirements. | Malcolm be controlled from the command line in a manual capture scenario, so timing out a session based on command prompt inactivity would be inadvisable. | 
| 27 | [SV-86893r2](https://www.stigviewer.com/stig/red_hat_enterprise_linux_7/2017-12-14/finding/V-72269) | The operating system must, for networked systems, synchronize clocks with a server that is synchronized to one of the redundant United States Naval Observatory (USNO) time servers, a time server designated for the appropriate DoD network (NIPRNet/SIPRNet), and/or the Global Positioning System (GPS). | While [time synchronization](#ConfigTime) is supported on the Malcolm aggregator base operating system, an exception is claimed for this rule as the device may be configured to sync to servers other than the ones listed in the STIG. |
| 28 | [SV-86905r1](https://www.stigviewer.com/stig/red_hat_enterprise_linux_7/2017-12-14/finding/V-72281) | For systems using DNS resolution, at least two name servers must be configured. | STIG recommendations for DNS servers are not enforced on the Malcolm aggregator base operating system to allow for use in a variety of network scenarios. |
| 29 | [SV-86919r1](https://www.stigviewer.com/stig/red_hat_enterprise_linux_7/2017-07-08/finding/V-72295) | Network interfaces must not be in promiscuous mode. | One purpose of the Malcolm aggregator base operating system is to sniff and capture network traffic. |
| 30 | [SV-86931r2](https://www.stigviewer.com/stig/red_hat_enterprise_linux_7/2017-12-14/finding/V-72307) | An X Windows display manager must not be installed unless approved. | A locked-down X Windows session is required for the sensor's kiosk display. |
| 31 | [SV-86519r3](https://www.stigviewer.com/stig/red_hat_enterprise_linux_7/2017-07-08/finding/V-71895) | The operating system must set the idle delay setting for all connection types. | As this is a network traffic aggregation and analysis appliance rather than an end-user device, timing out displays or connections would not be desirable. |
| 32 | [SV-86523r1](https://www.stigviewer.com/stig/red_hat_enterprise_linux_7/2017-07-08/finding/V-71899) | The operating system must initiate a session lock for the screensaver after a period of inactivity for graphical user interfaces. | This option is configurable during install time. Some installations of the Malcolm aggregator base operating system may be on appliance hardware not equipped with a keyboard by default, in which case it may not be desirable to lock the session.|
| 33 | [SV-86525r1](https://www.stigviewer.com/stig/red_hat_enterprise_linux_7/2017-07-08/finding/V-71901) | The operating system must initiate a session lock for graphical user interfaces when the screensaver is activated. | This option is configurable during install time. Some installations of the Malcolm aggregator base operating system may be on appliance hardware not equipped with a keyboard by default, in which case it may not be desirable to lock the session. |
| 34 | [SV-86589r1](https://www.stigviewer.com/stig/red_hat_enterprise_linux_7/2017-12-14/finding/V-71965) | The operating system must uniquely identify and must authenticate organizational users (or processes acting on behalf of organizational users) using multifactor authentication. | As this is a network traffic capture appliance rather than an end-user device or a multiuser network host, this requirement is not applicable. |
| 35 | [SV-86921r2](https://www.stigviewer.com/stig/red_hat_enterprise_linux_7/2017-07-08/finding/V-72297) | The system must be configured to prevent unrestricted mail relaying. | Does not apply as the Malcolm aggregator base operating system not does run a mail server service. |
| 36 | [SV-86929r1](https://www.stigviewer.com/stig/red_hat_enterprise_linux_7/2017-12-14/finding/V-72305) | If the Trivial File Transfer Protocol (TFTP) server is required, the TFTP daemon must be configured to operate in secure mode. | Does not apply as the Malcolm aggregator base operating system does not run a TFTP server. |
| 37 | [SV-86935r3](https://www.stigviewer.com/stig/red_hat_enterprise_linux_7/2017-12-14/finding/V-72311) | The Network File System (NFS) must be configured to use RPCSEC_GSS. | Does not apply as the Malcolm aggregator base operating system does not run an NFS server. |
| 38 | [SV-87041r2](https://www.stigviewer.com/stig/red_hat_enterprise_linux_7/2017-12-14/finding/V-72417) | The operating system must have the required packages for multifactor authentication installed. | As this is a network traffic capture appliance rather than an end-user device or a multiuser network host, this requirement is not applicable. |
| 39 | [SV-87051r2](https://www.stigviewer.com/stig/red_hat_enterprise_linux_7/2017-07-08/finding/V-72427) | The operating system must implement multifactor authentication for access to privileged accounts via pluggable authentication modules (PAM). | As this is a network traffic capture appliance rather than an end-user device or a multiuser network host, this requirement is not applicable. |
| 40 | [SV-87059r2](https://www.stigviewer.com/stig/red_hat_enterprise_linux_7/2017-07-08/finding/V-72435) | The operating system must implement smart card logons for multifactor authentication for access to privileged accounts. | As this is a network traffic capture appliance rather than an end-user device or a multiuser network host, this requirement is not applicable. |
| 41 | [SV-87829r1](https://www.stigviewer.com/stig/red_hat_enterprise_linux_7/2017-07-08/finding/V-73177) | Wireless network adapters must be disabled. | As an appliance intended to capture network traffic in a variety of network environments, wireless adapters may be needed to capture and/or report wireless traffic. |
| 42 | [SV-86699r1](https://www.stigviewer.com/stig/red_hat_enterprise_linux_7/2017-12-14/finding/V-72075) | The system must not allow removable media to be used as the boot loader unless approved. | the Malcolm aggregator base operating system supports a live boot mode that can be booted from removable media. |

Please review the notes for these additional rules. While not claiming an exception, they may be implemented or checked in a different way than outlined by the RHEL STIG as the Malcolm aggregator base operating system is not built on RHEL or for other reasons.

| # | ID  | Title | Note |
| --- | --- | --- | --- |
| 1 | [SV-86585r1](https://www.stigviewer.com/stig/red_hat_enterprise_linux_7/2017-07-08/finding/V-71961) | Systems with a Basic Input/Output System (BIOS) must require authentication upon booting into single-user and maintenance modes. | Although the [compliance check script](https://github.com/hardenedlinux/STIG-4-Debian) does not detect it, booting into recovery mode *does* in fact require the root password. |
| 2 | [SV-86587r1](https://www.stigviewer.com/stig/red_hat_enterprise_linux_7/2017-12-14/finding/V-71963) | Systems using Unified Extensible Firmware Interface (UEFI) must require authentication upon booting into single-user and maintenance modes. | Although the [compliance check script](https://github.com/hardenedlinux/STIG-4-Debian) does not detect it, booting into recovery mode *does* in fact require the root password. |
| 3 | [SV-86651r1](https://www.stigviewer.com/stig/red_hat_enterprise_linux_7/2017-12-14/finding/V-72027) | All files and directories contained in local interactive user home directories must have mode 0750 or less permissive. | Depending on when the [compliance check script](https://github.com/hardenedlinux/STIG-4-Debian) is run, some ephemeral files may exist in the service account's home directory which will cause this check to fail. For practical purposes the Malcolm aggregator base operating system's configuration does, however, comply.
| 4 | [SV-86623r3](https://www.stigviewer.com/stig/red_hat_enterprise_linux_7/2017-12-14/finding/V-71999) | Vendor packaged system security patches and updates must be installed and up to date. | When the the Malcolm aggregator base operating system sensor appliance software is built, all of the latest applicable security patches and updates are included in it. How future updates are to be handled is still in design. |
| 6 | [SV-86691r2](https://www.stigviewer.com/stig/red_hat_enterprise_linux_7/2017-07-08/finding/V-72067) | The operating system must implement NIST FIPS-validated cryptography for the following: to provision digital signatures, to generate cryptographic hashes, and to protect data requiring data-at-rest protections in accordance with applicable federal laws, Executive Orders, directives, policies, regulations, and standards. | the Malcolm aggregator base operating system does use FIPS-compatible libraries for cryptographic functions. However, the kernel parameter being checked by the [compliance check script](https://github.com/hardenedlinux/STIG-4-Debian) is incompatible with some of the systems initialization scripts.|

In addition, DISA STIG rules SV-86663r1, SV-86695r2, SV-86759r3, SV-86761r3, SV-86763r3, SV-86765r3, SV-86595r1, and SV-86615r2 relate to the SELinux kernel which is not used in the Malcolm aggregator base operating system, and are thus skipped.

#### <a name="CISExceptions"></a>CIS benchmark compliance exceptions

[Currently](https://github.com/hardenedlinux/harbian-audit/tree/master/bin/hardening) there are 271 checks to determine compliance with the CIS Debian Linux 9 Benchmark.

The Malcolm aggregator base operating system claims exceptions from the recommendations in this benchmark in the following categories:

**1.1 Install Updates, Patches and Additional Security Software** - When the the Malcolm aggregator appliance software is built, all of the latest applicable security patches and updates are included in it. How future updates are to be handled is still in design.

**1.3 Enable verify the signature of local packages** - As the base distribution is not using embedded signatures, `debsig-verify` would reject all packages (see comment in `/etc/dpkg/dpkg.cfg`). Enabling it after installation would disallow any future updates.

**2.14 Add nodev option to /run/shm Partition**, **2.15 Add nosuid Option to /run/shm Partition**, **2.16 Add noexec Option to /run/shm Partition** - The Malcolm aggregator base operating system does not mount `/run/shm` as a separate partition, so these recommendations do not apply.

**2.18 Disable Mounting of cramfs Filesystems**, **2.19 Disable Mounting of freevxfs Filesystems**, **2.20 Disable Mounting of jffs2 Filesystems**, **2.21 Disable Mounting of hfs Filesystems**, **2.22 Disable Mounting of hfsplus Filesystems**, **2.23 Disable Mounting of squashfs Filesystems**, **2.24 Disable Mounting of udf Filesystems** - The Malcolm aggregator base operating system is not compiling a custom Linux kernel, so these filesystems are inherently supported as they are part Debian Linux's default kernel.

**4.6 Disable USB Devices** - The ability to ingest data (such as PCAP files) from a mounted USB mass storage device is a requirement of the system.

**6.1 Ensure the X Window system is not installed**, **6.2 Ensure Avahi Server is not enabled**, **6.3 Ensure print server is not enabled** - An X Windows session is provided for displaying dashboards. The library packages `libavahi-common-data`, `libavahi-common3`, and `libcups2` are dependencies of some of the X components used by the Malcolm aggregator base operating system, but the `avahi` and `cups` services themselves are disabled.

**6.17 Ensure virus scan Server is enabled**, **6.18 Ensure virus scan Server update is enabled** - As this is a network traffic analysis appliance rather than an end-user device, regular user files will not be created. A virus scan program would impact device performance and would be unnecessary.

**7.2.4 Log Suspicious Packets**, **7.2.7 Enable RFC-recommended Source Route Validation**, **7.4.1 Install TCP Wrappers** - As Malcolm may operate as a network traffic capture appliance sniffing packets on a network interface configured in promiscuous mode, these recommendations do not apply.

**8.4.1 Install aide package** and **8.4.2 Implement Periodic Execution of File Integrity** - This functionality is not configured by default, but it could be configured post-install using [Auditbeat](https://www.elastic.co/products/beats/auditbeat) or `aide`.

**8.1.1.2 Disable System on Audit Log Full**, **8.1.1.3 Keep All Auditing Information**, **8.1.1.5 Ensure set remote_server for audit service**, **8.1.1.6 Ensure enable_krb5 set to yes for remote audit service**, **8.1.1.7 Ensure set action for audit storage volume is fulled**, **8.1.1.9 Set space left for auditd service**, a few other audit-related items under section **8.1**, **8.2.5 Configure rsyslog to Send Logs to a Remote Log Host** - As maximizing availability is a system requirement, audit processing failures will be logged on the device rather than halting the system. `auditd` is set up to syslog when its local storage capacity is reached.

Password-related recommendations under **9.2** and **10.1** - The library package `libpam-pwquality` is used in favor of `libpam-cracklib` which is what the [compliance scripts](https://github.com/hardenedlinux/harbian-audit/tree/master/bin/hardening) are looking for. Also, as an appliance running Malcolm is intended to be used as an appliance rather than a general user-facing software platform, some exceptions to password enforcement policies are claimed.

**9.3.13 Limit Access via SSH** - The Malcolm aggregator base operating system does not create multiple regular user accounts: only `root` and an aggregator service account are used. SSH access for `root` is disabled. SSH login with a password is also disallowed: only key-based authentication is accepted. The service account accepts no keys by default. As such, the `AllowUsers`, `AllowGroups`, `DenyUsers`, and `DenyGroups` values in `sshd_config` do not apply.

**9.5 Restrict Access to the su Command** - The Malcolm aggregator base operating system does not create multiple regular user accounts: only `root` and an aggregator service account are used.

**10.1.10 Set maxlogins for all accounts** and **10.5 Set Timeout on ttys** - The Malcolm aggregator base operating system does not create multiple regular user accounts: only `root` and an aggregator service account are used.

**12.10 Find SUID System Executables**, **12.11 Find SGID System Executables** - The few files found by [these](https://github.com/hardenedlinux/harbian-audit/blob/master/bin/hardening/12.10_find_suid_files.sh) [scripts](https://github.com/hardenedlinux/harbian-audit/blob/master/bin/hardening/12.11_find_sgid_files.sh) are valid exceptions required by the Malcolm aggregator base operating system's core requirements.

Please review the notes for these additional guidelines. While not claiming an exception, the Malcolm aggregator base operating system may implement them in a manner different than is described by the [CIS Debian Linux 9 Benchmark](https://www.cisecurity.org/cis-benchmarks/cis-benchmarks-faq/) or the [hardenedlinux/harbian-audit](https://github.com/hardenedlinux/harbian-audit) audit scripts.

**4.1 Restrict Core Dumps** - The Malcolm aggregator base operating system disables core dumps using a configuration file for `ulimit` named `/etc/security/limits.d/limits.conf`. The [audit script](https://github.com/hardenedlinux/harbian-audit/blob/master/bin/hardening/4.1_restrict_core_dumps.sh) checking for this does not check the `limits.d` subdirectory, which is why this is incorrectly flagged as noncompliant.

**5.4 Ensure ctrl-alt-del is disabled** - The Malcolm aggregator base operating system disables the `ctrl+alt+delete` key sequence by executing `systemctl disable ctrl-alt-del.target` during installation and the command `systemctl mask ctrl-alt-del.target` at boot time.

**6.19 Configure Network Time Protocol (NTP)** - While [time synchronization](#ConfigTime) is supported on the Malcolm aggregator base operating system, an exception is claimed for this rule as the network sensor device may be configured to sync to servers in a different way than specified in the benchmark.

**7.4.4 Create /etc/hosts.deny**, **7.7.1 Ensure Firewall is active**, **7.7.4.1 Ensure default deny firewall policy**, **7.7.4.3 Ensure default deny firewall policy**, **7.7.4.4 Ensure outbound and established connections are configured** - The Malcolm aggregator base operating system **is** configured with an appropriately locked-down software firewall (managed by "Uncomplicated Firewall" `ufw`). However, the methods outlined in the CIS benchmark recommendations do not account for this configuration. 

**8.7 Verifies integrity all packages** - The [script](https://github.com/hardenedlinux/harbian-audit/blob/master/bin/hardening/8.7_verify_integrity_packages.sh) which verifies package integrity only "fails" because of missing (status `??5??????` displayed by the utility) language ("locale") files, which are removed as part of the Malcolm aggregator base operating system's trimming-down process. All non-locale-related system files pass intergrity checks.

## <a name="Issues"></a>Known issues

### PCAP file export error when Zeek logs are in Moloch search results

Moloch has a nice feature that allows you to export PCAP files matching the filters currently populating the search field. However, Moloch viewer will raise an exception if records created from Zeek logs are found among the search results to be exported. For this reason, if you are using the export PCAP feature it is recommended that you apply the **PCAP Files** view to filter your search results prior to doing the export.

### Manual Kibana index pattern refresh

Because some fields are created in Elasticsearch dynamically when Zeek logs are ingested by Logstash, they may not have been present when Kibana configures its index pattern field mapping during initialization. As such, those fields will not show up in Kibana visualizations until Kibana’s copy of the field list is refreshed. Malcolm periodically refreshes this list, but if fields are missing from your visualizations you may wish to do it manually.

After Malcolm ingests your data (or, more specifically, after it has ingested a new log type it has not seen before) you may manually refresh Kibana’s field list by clicking **Management** → **Index Patterns**, then selecting the `sessions2-*` index pattern and clicking the reload **🗘** button near the upper-right of the window.

![Refreshing Kibana's cached index pattern](./docs/images/screenshots/kibana_refresh_index.png)

## <a name="InstallationExample"></a>Installation example using Ubuntu 18.04 LTS

Here's a step-by-step example of getting [Malcolm from GitHub](https://github.com/idaholab/Malcolm/tree/master), configuring your system and your Malcolm instance, and running it on a system running Ubuntu Linux. Your mileage may vary depending on your individual system configuration, but this should be a good starting point.

You can use `git` to clone Malcolm into a local working copy, or you can download and extract the artifacts from the [latest release](https://github.com/idaholab/Malcolm/releases).

To install Malcolm from the latest Malcolm release, browse to the [Malcolm releases page on GitHub](https://github.com/idaholab/Malcolm/releases) and download at a minimum `install.py` and the `malcolm_YYYYMMDD_HHNNSS_xxxxxxx.tar.gz` file, then navigate to your downloads directory:
```
user@host:~$ cd Downloads/
user@host:~/Downloads$ ls
install.py  malcolm_20190611_095410_ce2d8de.tar.gz
```

If you are obtaining Malcolm using `git` instead, run the following command to clone Malcolm into a local working copy:
```
user@host:~$ git clone https://github.com/idaholab/Malcolm
Cloning into 'Malcolm'...
remote: Enumerating objects: 443, done.
remote: Counting objects: 100% (443/443), done.
remote: Compressing objects: 100% (310/310), done.
remote: Total 443 (delta 81), reused 441 (delta 79), pack-reused 0
Receiving objects: 100% (443/443), 6.87 MiB | 18.86 MiB/s, done.
Resolving deltas: 100% (81/81), done.

user@host:~$ cd Malcolm/
```

Next, run the `install.py` script to configure your system. Replace `user` in this example with your local account username, and follow the prompts. Most questions have an acceptable default you can accept by pressing the `Enter` key. Depending on whether you are installing Malcolm from the release tarball or inside of a git working copy, the questions below will be slightly different, but for the most part are the same.
```
user@host:~/Downloads$ sudo python3 install.py
Installing required packages: ['apache2-utils', 'make', 'openssl']

"docker info" failed, attempt to install Docker? (Y/n): y

Attempt to install Docker using official repositories? (Y/n): y
Installing required packages: ['apt-transport-https', 'ca-certificates', 'curl', 'gnupg-agent', 'software-properties-common']
Installing docker packages: ['docker-ce', 'docker-ce-cli', 'containerd.io']
Installation of docker packages apparently succeeded

Add a non-root user to the "docker" group? (y/n): y

Enter user account: user

Add another non-root user to the "docker" group? (y/n): n

"docker-compose version" failed, attempt to install docker-compose? (Y/n): y

Install docker-compose directly from docker github? (Y/n): y
Download and installation of docker-compose apparently succeeded


fs.file-max increases allowed maximum for file handles
fs.file-max= appears to be missing from /etc/sysctl.conf, append it? (Y/n): y

fs.inotify.max_user_watches increases allowed maximum for monitored files
fs.inotify.max_user_watches= appears to be missing from /etc/sysctl.conf, append it? (Y/n): y

fs.inotify.max_queued_events increases queue size for monitored files
fs.inotify.max_queued_events= appears to be missing from /etc/sysctl.conf, append it? (Y/n): y

fs.inotify.max_user_instances increases allowed maximum monitor file watchers
fs.inotify.max_user_instances= appears to be missing from /etc/sysctl.conf, append it? (Y/n): y


vm.max_map_count increases allowed maximum for memory segments
vm.max_map_count= appears to be missing from /etc/sysctl.conf, append it? (Y/n): y


net.core.somaxconn increases allowed maximum for socket connections
net.core.somaxconn= appears to be missing from /etc/sysctl.conf, append it? (Y/n): y


vm.swappiness adjusts the preference of the system to swap vs. drop runtime memory pages
vm.swappiness= appears to be missing from /etc/sysctl.conf, append it? (Y/n): y


vm.dirty_background_ratio defines the percentage of system memory fillable with "dirty" pages before flushing
vm.dirty_background_ratio= appears to be missing from /etc/sysctl.conf, append it? (Y/n): y


vm.dirty_ratio defines the maximum percentage of dirty system memory before committing everything
vm.dirty_ratio= appears to be missing from /etc/sysctl.conf, append it? (Y/n): y


/etc/security/limits.d/limits.conf increases the allowed maximums for file handles and memlocked segments
/etc/security/limits.d/limits.conf does not exist, create it? (Y/n): y

The "haveged" utility may help improve Malcolm startup times by providing entropy for the Linux kernel.
Install haveged? (y/N): y
Installing haveged packages: ['haveged']
Installation of haveged packages apparently succeeded
```

At this point, **if you are installing from the a release tarball** you will be asked if you would like to extract the contents of the tarball and to specify the installation directory:
```
Extract Malcolm runtime files from /home/user/Downloads/malcolm_20190611_095410_ce2d8de.tar.gz (Y/n): y

Enter installation path for Malcolm [/home/user/Downloads/malcolm]: /home/user/Malcolm
Malcolm runtime files extracted to /home/user/Malcolm
```

Alternatively, **if you are configuring Malcolm from within a git working copy**, `install.py` will now exit. Run `install.py` again like you did at the beginning of the example, only remove the `sudo` and add `--configure` to run `install.py` in "configuration only" mode. 
```
user@host:~/Malcolm$ python3 scripts/install.py --configure
```

Now that any necessary system configuration changes have been made, the local Malcolm instance will be configured:
```
Setting 10g for Elasticsearch and 3g for Logstash. Is this OK? (Y/n): y

Restart Malcolm upon system or Docker daemon restart? (y/N): y

Select Malcolm restart behavior ('no', 'on-failure', 'always', 'unless-stopped'): unless-stopped

Authenticate against Lightweight Directory Access Protocol (LDAP) server? (y/N): n

Periodically close old Elasticsearch indices? (Y/n): y

Indices older than 5 years will be periodically closed. Is this OK? (Y/n): n

Enter index close threshold (e.g., 90 days, 2 years, etc.): 1 years

Indices older than 1 years will be periodically closed. Is this OK? (Y/n): y

Periodically delete old Elasticsearch indices? (Y/n): y

Indices older than 10 years will be periodically deleted. Is this OK? (Y/n): n

Enter index delete threshold (e.g., 90 days, 2 years, etc.): 5 years

Indices older than 5 years will be periodically deleted. Is this OK? (Y/n): y

Periodically delete the oldest Elasticsearch indices when the database exceeds a certain size? (Y/n): y

Indices will be deleted when the database exceeds 10000 gigabytes. Is this OK? (Y/n): n

Enter index threshold in gigabytes: 100

Indices will be deleted when the database exceeds 100 gigabytes. Is this OK? (Y/n): y

Automatically analyze all PCAP files with Zeek? (y/N): y

Perform reverse DNS lookup locally for source and destination IP addresses in Zeek logs? (y/N): n

Perform hardware vendor OUI lookups for MAC addresses? (Y/n): y

Expose Logstash port to external hosts? (y/N): n

Forward Logstash logs to external Elasticstack instance? (y/N): n

Enable file extraction with Zeek? (y/N): y

Select file extraction behavior ('none', 'known', 'mapped', 'all', 'interesting'): interesting

Select file preservation behavior ('quarantined', 'all', 'none'): quarantined

Scan extracted files with ClamAV? (y/N): y

Download updated ClamAV virus signatures periodically? (Y/n): y

Should Malcolm capture network traffic to PCAP files? (y/N): y

Specify capture interface(s) (comma-separated): eth0

Capture packets using netsniff-ng? (Y/n): y

Capture packets using tcpdump? (y/N): n

Malcolm has been installed to /home/user/Malcolm. See README.md for more information.
Scripts for starting and stopping Malcolm and changing authentication-related settings can be found
in /home/user/Malcolm/scripts.
```

At this point you should **reboot your computer** so that the new system settings can be applied. After rebooting, log back in and return to the directory to which Malcolm was installed (or to which the git working copy was cloned).

Now we need to [set up authentication](#AuthSetup) and generate some unique self-signed SSL certificates. You can replace `analyst` in this example with whatever username you wish to use to log in to the Malcolm web interface.
```
user@host:~/Malcolm$ ./scripts/auth_setup
Username: analyst
analyst password:
analyst password (again):

(Re)generate self-signed certificates for HTTPS access [Y/n]? y

(Re)generate self-signed certificates for a remote log forwarder [Y/n]? y

Store username/password for forwarding Logstash events to a secondary, external Elasticsearch instance [y/N]? n
```

For now, rather than [build Malcolm from scratch](#Build), we'll pull images from [Docker Hub](https://hub.docker.com/u/malcolmnetsec):
```
user@host:~/Malcolm$ docker-compose pull
Pulling curator       ... done
Pulling elastalert    ... done
Pulling elasticsearch ... done
Pulling file-monitor  ... done
Pulling filebeat      ... done
Pulling freq          ... done
Pulling name-map-ui   ... done
Pulling htadmin       ... done
Pulling kibana        ... done
Pulling logstash      ... done
Pulling moloch        ... done
Pulling nginx-proxy   ... done
Pulling pcap-capture  ... done
Pulling pcap-monitor  ... done
Pulling upload        ... done
Pulling zeek          ... done

user@host:~/Malcolm$ docker images
REPOSITORY                                          TAG                 IMAGE ID            CREATED             SIZE
<<<<<<< HEAD
malcolmnetsec/moloch                                2.1.0               xxxxxxxxxxxx        27 minutes ago      517MB
malcolmnetsec/zeek                                  2.1.0               xxxxxxxxxxxx        27 minutes ago      489MB
malcolmnetsec/htadmin                               2.1.0               xxxxxxxxxxxx        2 hours ago         180MB
malcolmnetsec/nginx-proxy                           2.1.0               xxxxxxxxxxxx        4 hours ago         53MB
malcolmnetsec/file-upload                           2.1.0               xxxxxxxxxxxx        24 hours ago        198MB
malcolmnetsec/pcap-capture                          2.1.0               xxxxxxxxxxxx        24 hours ago        111MB
malcolmnetsec/pcap-monitor                          2.1.0               xxxxxxxxxxxx        24 hours ago        156MB
malcolmnetsec/file-monitor                          2.1.0               xxxxxxxxxxxx        24 hours ago        355MB
malcolmnetsec/logstash-oss                          2.1.0               xxxxxxxxxxxx        25 hours ago        1.24GB
malcolmnetsec/curator                               2.1.0               xxxxxxxxxxxx        25 hours ago        303MB
malcolmnetsec/kibana-oss                            2.1.0               xxxxxxxxxxxx        33 hours ago        944MB
malcolmnetsec/filebeat-oss                          2.1.0               xxxxxxxxxxxx        11 days ago         459MB
malcolmnetsec/elastalert                            2.1.0               xxxxxxxxxxxx        11 days ago         276MB
malcolmnetsec/freq                                  2.1.0               xxxxxxxxxxxx        11 days ago         188MB
malcolmnetsec/name-map-ui                           2.1.0               xxxxxxxxxxxx        35 minutes ago      20MB
=======
malcolmnetsec/moloch                                2.0.3               xxxxxxxxxxxx        27 minutes ago      517MB
malcolmnetsec/zeek                                  2.0.3               xxxxxxxxxxxx        27 minutes ago      489MB
malcolmnetsec/htadmin                               2.0.3               xxxxxxxxxxxx        2 hours ago         180MB
malcolmnetsec/nginx-proxy                           2.0.3               xxxxxxxxxxxx        4 hours ago         53MB
malcolmnetsec/file-upload                           2.0.3               xxxxxxxxxxxx        24 hours ago        198MB
malcolmnetsec/pcap-capture                          2.0.3               xxxxxxxxxxxx        24 hours ago        111MB
malcolmnetsec/pcap-monitor                          2.0.3               xxxxxxxxxxxx        24 hours ago        156MB
malcolmnetsec/file-monitor                          2.0.3               xxxxxxxxxxxx        24 hours ago        355MB
malcolmnetsec/logstash-oss                          2.0.3               xxxxxxxxxxxx        25 hours ago        1.24GB
malcolmnetsec/curator                               2.0.3               xxxxxxxxxxxx        25 hours ago        303MB
malcolmnetsec/kibana-oss                            2.0.3               xxxxxxxxxxxx        33 hours ago        944MB
malcolmnetsec/filebeat-oss                          2.0.3               xxxxxxxxxxxx        11 days ago         459MB
malcolmnetsec/elastalert                            2.0.3               xxxxxxxxxxxx        11 days ago         276MB
malcolmnetsec/freq                                  2.0.3               xxxxxxxxxxxx        11 days ago         188MB
malcolmnetsec/name-map-ui                           2.0.3               xxxxxxxxxxxx        35 minutes ago      20MB
>>>>>>> 3eded783
docker.elastic.co/elasticsearch/elasticsearch-oss   7.6.2               xxxxxxxxxxxx        5 weeks ago         769MB
```

Finally, we can start Malcolm. When Malcolm starts it will stream informational and debug messages to the console. If you wish, you can safely close the console or use `Ctrl+C` to stop these messages; Malcolm will continue running in the background.
```
user@host:~/Malcolm$ ./scripts/start
Creating network "malcolm_default" with the default driver
Creating malcolm_curator_1       ... done
Creating malcolm_elastalert_1    ... done
Creating malcolm_elasticsearch_1 ... done
Creating malcolm_file-monitor_1  ... done
Creating malcolm_filebeat_1      ... done
Creating malcolm_freq_1          ... done
Creating malcolm_htadmin_1       ... done
Creating malcolm_kibana_1        ... done
Creating malcolm_logstash_1      ... done
Creating malcolm_name-map-ui_1   ... done
Creating malcolm_moloch_1        ... done
Creating malcolm_nginx-proxy_1   ... done
Creating malcolm_pcap-capture_1  ... done
Creating malcolm_pcap-monitor_1  ... done
Creating malcolm_upload_1        ... done
Creating malcolm_zeek_1          ... done

In a few minutes, Malcolm services will be accessible via the following URLs:
------------------------------------------------------------------------------
  - Moloch: https://localhost/
  - Kibana: https://localhost/kibana/
  - PCAP Upload (web): https://localhost/upload/
  - PCAP Upload (sftp): sftp://username@127.0.0.1:8022/files/
  - Host and subnet name mapping editor: https://localhost/name-map-ui/
  - Account management: https://localhost:488/
…
----------------------------------------------------------------------------------------------------------------------------------------------------------------------------------------------------------------------
…
Attaching to malcolm_curator_1, malcolm_elastalert_1, malcolm_elasticsearch_1, malcolm_file-monitor_1, malcolm_filebeat_1, malcolm_freq_1, malcolm_htadmin_1, malcolm_kibana_1, malcolm_logstash_1, malcolm_name-map-ui_1, malcolm_moloch_1, malcolm_nginx-proxy_1, malcolm_pcap-capture_1, malcolm_pcap-monitor_1, malcolm_upload_1, malcolm_zeek_1
…
```

It will take several minutes for all of Malcolm's components to start up. Logstash will take the longest, probably 3 to 5 minutes. You'll know Logstash is fully ready when you see Logstash spit out a bunch of starting up messages, ending with this:
```
…
logstash_1  | [2019-06-11T15:45:42,009][INFO ][logstash.agent    ] Pipelines running {:count=>4, :running_pipelines=>[:"malcolm-output", :"malcolm-input", :"malcolm-zeek", :"malcolm-enrichment"], :non_running_pipelines=>[]}
logstash_1  | [2019-06-11T15:45:42,599][INFO ][logstash.agent    ] Successfully started Logstash API endpoint {:port=>9600}
…
```

You can now open a web browser and navigate to one of the [Malcolm user interfaces](#UserInterfaceURLs).

## <a name="Footer"></a>Copyright

[Malcolm](https://github.com/idaholab/Malcolm) is Copyright 2020 Battelle Energy Alliance, LLC, and is developed and released through the cooperation of the Cybersecurity and Infrastructure Security Agency of the U.S. Department of Homeland Security.

See [`License.txt`](./License.txt) for the terms of its release.

### Contact information of author(s):

[Seth Grover](mailto:malcolm.netsec@gmail.com?subject=Malcolm)

## Other Software
Idaho National Laboratory is a cutting edge research facility which is constantly producing high quality research and software. Feel free to take a look at our other software and scientific offerings at:

[Primary Technology Offerings Page](https://www.inl.gov/inl-initiatives/technology-deployment)

[Supported Open Source Software](https://github.com/idaholab)

[Raw Experiment Open Source Software](https://github.com/IdahoLabResearch)

[Unsupported Open Source Software](https://github.com/IdahoLabCuttingBoard)<|MERGE_RESOLUTION|>--- conflicted
+++ resolved
@@ -128,7 +128,6 @@
 ```
 $ docker images
 REPOSITORY                                          TAG                 IMAGE ID            CREATED             SIZE
-<<<<<<< HEAD
 malcolmnetsec/moloch                                2.1.0               xxxxxxxxxxxx        10 minutes ago      491MB
 malcolmnetsec/logstash-oss                          2.1.0               xxxxxxxxxxxx        17 minutes ago      1.4GB
 malcolmnetsec/zeek                                  2.1.0               xxxxxxxxxxxx        17 minutes ago      232MB
@@ -144,23 +143,6 @@
 malcolmnetsec/htadmin                               2.1.0               xxxxxxxxxxxx        31 minutes ago      256MB
 malcolmnetsec/freq                                  2.1.0               xxxxxxxxxxxx        32 minutes ago      188MB
 malcolmnetsec/name-map-ui                           2.1.0               xxxxxxxxxxxx        35 minutes ago      20MB
-=======
-malcolmnetsec/moloch                                2.0.3               xxxxxxxxxxxx        10 minutes ago      491MB
-malcolmnetsec/logstash-oss                          2.0.3               xxxxxxxxxxxx        17 minutes ago      1.4GB
-malcolmnetsec/zeek                                  2.0.3               xxxxxxxxxxxx        17 minutes ago      232MB
-malcolmnetsec/file-upload                           2.0.3               xxxxxxxxxxxx        23 minutes ago      199MB
-malcolmnetsec/pcap-capture                          2.0.3               xxxxxxxxxxxx        23 minutes ago      112MB
-malcolmnetsec/file-monitor                          2.0.3               xxxxxxxxxxxx        25 minutes ago      369MB
-malcolmnetsec/filebeat-oss                          2.0.3               xxxxxxxxxxxx        28 minutes ago      501MB
-malcolmnetsec/kibana-oss                            2.0.3               xxxxxxxxxxxx        28 minutes ago      964MB
-malcolmnetsec/pcap-monitor                          2.0.3               xxxxxxxxxxxx        28 minutes ago      156MB
-malcolmnetsec/curator                               2.0.3               xxxxxxxxxxxx        29 minutes ago      240MB
-malcolmnetsec/nginx-proxy                           2.0.3               xxxxxxxxxxxx        29 minutes ago      54.5MB
-malcolmnetsec/elastalert                            2.0.3               xxxxxxxxxxxx        30 minutes ago      276MB
-malcolmnetsec/htadmin                               2.0.3               xxxxxxxxxxxx        31 minutes ago      256MB
-malcolmnetsec/freq                                  2.0.3               xxxxxxxxxxxx        32 minutes ago      188MB
-malcolmnetsec/name-map-ui                           2.0.3               xxxxxxxxxxxx        35 minutes ago      20MB
->>>>>>> 3eded783
 docker.elastic.co/elasticsearch/elasticsearch-oss   7.6.2               xxxxxxxxxxxx        5 weeks ago         825MB
 ```
 
@@ -1396,11 +1378,7 @@
 
 ```
 …
-<<<<<<< HEAD
 Finished, created "/malcolm-build/malcolm-iso/malcolm-2.1.0.iso"
-=======
-Finished, created "/malcolm-build/malcolm-iso/malcolm-2.0.3.iso"
->>>>>>> 3eded783
 …
 ```
 
@@ -1796,7 +1774,6 @@
 
 user@host:~/Malcolm$ docker images
 REPOSITORY                                          TAG                 IMAGE ID            CREATED             SIZE
-<<<<<<< HEAD
 malcolmnetsec/moloch                                2.1.0               xxxxxxxxxxxx        27 minutes ago      517MB
 malcolmnetsec/zeek                                  2.1.0               xxxxxxxxxxxx        27 minutes ago      489MB
 malcolmnetsec/htadmin                               2.1.0               xxxxxxxxxxxx        2 hours ago         180MB
@@ -1812,23 +1789,6 @@
 malcolmnetsec/elastalert                            2.1.0               xxxxxxxxxxxx        11 days ago         276MB
 malcolmnetsec/freq                                  2.1.0               xxxxxxxxxxxx        11 days ago         188MB
 malcolmnetsec/name-map-ui                           2.1.0               xxxxxxxxxxxx        35 minutes ago      20MB
-=======
-malcolmnetsec/moloch                                2.0.3               xxxxxxxxxxxx        27 minutes ago      517MB
-malcolmnetsec/zeek                                  2.0.3               xxxxxxxxxxxx        27 minutes ago      489MB
-malcolmnetsec/htadmin                               2.0.3               xxxxxxxxxxxx        2 hours ago         180MB
-malcolmnetsec/nginx-proxy                           2.0.3               xxxxxxxxxxxx        4 hours ago         53MB
-malcolmnetsec/file-upload                           2.0.3               xxxxxxxxxxxx        24 hours ago        198MB
-malcolmnetsec/pcap-capture                          2.0.3               xxxxxxxxxxxx        24 hours ago        111MB
-malcolmnetsec/pcap-monitor                          2.0.3               xxxxxxxxxxxx        24 hours ago        156MB
-malcolmnetsec/file-monitor                          2.0.3               xxxxxxxxxxxx        24 hours ago        355MB
-malcolmnetsec/logstash-oss                          2.0.3               xxxxxxxxxxxx        25 hours ago        1.24GB
-malcolmnetsec/curator                               2.0.3               xxxxxxxxxxxx        25 hours ago        303MB
-malcolmnetsec/kibana-oss                            2.0.3               xxxxxxxxxxxx        33 hours ago        944MB
-malcolmnetsec/filebeat-oss                          2.0.3               xxxxxxxxxxxx        11 days ago         459MB
-malcolmnetsec/elastalert                            2.0.3               xxxxxxxxxxxx        11 days ago         276MB
-malcolmnetsec/freq                                  2.0.3               xxxxxxxxxxxx        11 days ago         188MB
-malcolmnetsec/name-map-ui                           2.0.3               xxxxxxxxxxxx        35 minutes ago      20MB
->>>>>>> 3eded783
 docker.elastic.co/elasticsearch/elasticsearch-oss   7.6.2               xxxxxxxxxxxx        5 weeks ago         769MB
 ```
 
