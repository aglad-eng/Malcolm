--- conflicted
+++ resolved
@@ -133,11 +133,7 @@
     build:
       context: .
       dockerfile: Dockerfiles/opensearch.Dockerfile
-<<<<<<< HEAD
     image: malcolmnetsec/opensearch:5.3.0
-=======
-    image: malcolmnetsec/opensearch:5.2.5
->>>>>>> c474cce7
     restart: "no"
     stdin_open: false
     tty: true
@@ -178,11 +174,7 @@
     build:
       context: .
       dockerfile: Dockerfiles/dashboards-helper.Dockerfile
-<<<<<<< HEAD
     image: malcolmnetsec/dashboards-helper:5.3.0
-=======
-    image: malcolmnetsec/dashboards-helper:5.2.5
->>>>>>> c474cce7
     restart: "no"
     stdin_open: false
     tty: true
@@ -213,11 +205,7 @@
     build:
       context: .
       dockerfile: Dockerfiles/dashboards.Dockerfile
-<<<<<<< HEAD
     image: malcolmnetsec/dashboards:5.3.0
-=======
-    image: malcolmnetsec/dashboards:5.2.5
->>>>>>> c474cce7
     restart: "no"
     stdin_open: false
     tty: true
@@ -241,11 +229,7 @@
     build:
       context: .
       dockerfile: Dockerfiles/logstash.Dockerfile
-<<<<<<< HEAD
     image: malcolmnetsec/logstash-oss:5.3.0
-=======
-    image: malcolmnetsec/logstash-oss:5.2.5
->>>>>>> c474cce7
     restart: "no"
     stdin_open: false
     tty: true
@@ -291,11 +275,7 @@
     build:
       context: .
       dockerfile: Dockerfiles/filebeat.Dockerfile
-<<<<<<< HEAD
     image: malcolmnetsec/filebeat-oss:5.3.0
-=======
-    image: malcolmnetsec/filebeat-oss:5.2.5
->>>>>>> c474cce7
     restart: "no"
     stdin_open: false
     tty: true
@@ -337,11 +317,7 @@
     build:
       context: .
       dockerfile: Dockerfiles/arkime.Dockerfile
-<<<<<<< HEAD
     image: malcolmnetsec/arkime:5.3.0
-=======
-    image: malcolmnetsec/arkime:5.2.5
->>>>>>> c474cce7
     restart: "no"
     stdin_open: false
     tty: true
@@ -385,11 +361,7 @@
     build:
       context: .
       dockerfile: Dockerfiles/zeek.Dockerfile
-<<<<<<< HEAD
     image: malcolmnetsec/zeek:5.3.0
-=======
-    image: malcolmnetsec/zeek:5.2.5
->>>>>>> c474cce7
     restart: "no"
     stdin_open: false
     tty: true
@@ -422,11 +394,7 @@
     build:
       context: .
       dockerfile: Dockerfiles/file-monitor.Dockerfile
-<<<<<<< HEAD
     image: malcolmnetsec/file-monitor:5.3.0
-=======
-    image: malcolmnetsec/file-monitor:5.2.5
->>>>>>> c474cce7
     restart: "no"
     stdin_open: false
     tty: true
@@ -452,11 +420,7 @@
     build:
       context: .
       dockerfile: Dockerfiles/pcap-capture.Dockerfile
-<<<<<<< HEAD
     image: malcolmnetsec/pcap-capture:5.3.0
-=======
-    image: malcolmnetsec/pcap-capture:5.2.5
->>>>>>> c474cce7
     restart: "no"
     stdin_open: false
     tty: true
@@ -479,11 +443,7 @@
     build:
       context: .
       dockerfile: Dockerfiles/pcap-monitor.Dockerfile
-<<<<<<< HEAD
     image: malcolmnetsec/pcap-monitor:5.3.0
-=======
-    image: malcolmnetsec/pcap-monitor:5.2.5
->>>>>>> c474cce7
     restart: "no"
     stdin_open: false
     tty: true
@@ -509,11 +469,7 @@
     build:
       context: .
       dockerfile: Dockerfiles/file-upload.Dockerfile
-<<<<<<< HEAD
     image: malcolmnetsec/file-upload:5.3.0
-=======
-    image: malcolmnetsec/file-upload:5.2.5
->>>>>>> c474cce7
     restart: "no"
     stdin_open: false
     tty: true
@@ -539,11 +495,7 @@
       retries: 3
       start_period: 60s
   htadmin:
-<<<<<<< HEAD
     image: malcolmnetsec/htadmin:5.3.0
-=======
-    image: malcolmnetsec/htadmin:5.2.5
->>>>>>> c474cce7
     build:
       context: .
       dockerfile: Dockerfiles/htadmin.Dockerfile
@@ -568,11 +520,7 @@
       retries: 3
       start_period: 60s
   freq:
-<<<<<<< HEAD
     image: malcolmnetsec/freq:5.3.0
-=======
-    image: malcolmnetsec/freq:5.2.5
->>>>>>> c474cce7
     build:
       context: .
       dockerfile: Dockerfiles/freq.Dockerfile
@@ -593,11 +541,7 @@
       retries: 3
       start_period: 60s
   name-map-ui:
-<<<<<<< HEAD
     image: malcolmnetsec/name-map-ui:5.3.0
-=======
-    image: malcolmnetsec/name-map-ui:5.2.5
->>>>>>> c474cce7
     build:
       context: .
       dockerfile: Dockerfiles/name-map-ui.Dockerfile
@@ -621,11 +565,7 @@
       retries: 3
       start_period: 60s
   api:
-<<<<<<< HEAD
     image: malcolmnetsec/api:5.3.0
-=======
-    image: malcolmnetsec/api:5.2.5
->>>>>>> c474cce7
     build:
       context: .
       dockerfile: Dockerfiles/api.Dockerfile
@@ -649,11 +589,7 @@
     build:
       context: .
       dockerfile: Dockerfiles/nginx.Dockerfile
-<<<<<<< HEAD
     image: malcolmnetsec/nginx-proxy:5.3.0
-=======
-    image: malcolmnetsec/nginx-proxy:5.2.5
->>>>>>> c474cce7
     restart: "no"
     stdin_open: false
     tty: true
