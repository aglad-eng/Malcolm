--- conflicted
+++ resolved
@@ -113,20 +113,12 @@
 
 ### <a name="molochCompile"></a>Compiling Arkime from source
 
-<<<<<<< HEAD
-At the time of writing, the [current stable release](https://github.com/arkime/arkime/blob/master/CHANGELOG) of Arkime is [v2.5.0](https://github.com/arkime/arkime/releases/tag/v2.5.0). The following bash script was used to install Arkime's build dependencies, download Arkime, build a Debian .deb package using [fpm](https://github.com/jordansissel/fpm) and install it. In building Hedgehog Linux, the building of this .deb is done inside a Docker container dedicated to that purpose.
-=======
 At the time of writing, the [current stable release](https://github.com/arkime/arkime/blob/master/CHANGELOG) of Arkime is [v2.7.1](https://github.com/arkime/arkime/releases/tag/v2.7.1). The following bash script was used to install Arkime's build dependencies, download Arkime, build a Debian .deb package using [fpm](https://github.com/jordansissel/fpm) and install it. In building Hedgehog Linux, the building of this .deb is done inside a Docker container dedicated to that purpose.
->>>>>>> e88340fd
 
 ```bash
 #!/bin/bash
 
-<<<<<<< HEAD
-ARKIME_VERSION="2.5.0"
-=======
 ARKIME_VERSION="2.7.1"
->>>>>>> e88340fd
 ARKIMEDIR="/opt/moloch"
 
 OUTPUT_DIR="/tmp"
